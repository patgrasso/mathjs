--- conflicted
+++ resolved
@@ -1,11 +1,7 @@
 {
     "name": "mathjs",
     "version": "0.0.2",
-<<<<<<< HEAD
-    "description": "An extended math library for Javascript",
-=======
     "description": "An extended math library. Includes a parser, real and complex values, units, matrices, strings, and a large set of functions and constants.",
->>>>>>> 17cb48b7
     "author": "Jos de Jong <wjosdejong@gmail.com>",
     "contributors": [
         {
