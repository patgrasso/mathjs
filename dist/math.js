/**
 * math.js
 * https://github.com/josdejong/mathjs
 *
 * Math.js is an extensive math library for JavaScript and Node.js,
 * It features real and complex numbers, units, matrices, a large set of
 * mathematical functions, and a flexible expression parser.
 *
<<<<<<< HEAD
 * @version 0.16.0
 * @date    2013-11-28
=======
 * @version 0.17.0
 * @date    2013-12-12
>>>>>>> a35d1193
 *
 * @license
 * Copyright (C) 2013 Jos de Jong <wjosdejong@gmail.com>
 *
 * Licensed under the Apache License, Version 2.0 (the "License"); you may not
 * use this file except in compliance with the License. You may obtain a copy
 * of the License at
 *
 * http://www.apache.org/licenses/LICENSE-2.0
 *
 * Unless required by applicable law or agreed to in writing, software
 * distributed under the License is distributed on an "AS IS" BASIS, WITHOUT
 * WARRANTIES OR CONDITIONS OF ANY KIND, either express or implied. See the
 * License for the specific language governing permissions and limitations under
 * the License.
 */
!function(e){"object"==typeof exports?module.exports=e():"function"==typeof define&&define.amd?define(e):"undefined"!=typeof window?window.mathjs=e():"undefined"!=typeof global?global.mathjs=e():"undefined"!=typeof self&&(self.mathjs=e())}(function(){var define,module,exports;return (function e(t,n,r){function s(o,u){if(!n[o]){if(!t[o]){var a=typeof require=="function"&&require;if(!u&&a)return a(o,!0);if(i)return i(o,!0);throw new Error("Cannot find module '"+o+"'")}var f=n[o]={exports:{}};t[o][0].call(f.exports,function(e){var n=t[o][1][e];return s(n?n:e)},f,f.exports,e,t,n,r)}return n[o].exports}var i=typeof require=="function"&&require;for(var o=0;o<r.length;o++)s(r[o]);return s})({1:[function(require,module,exports){
module.exports = require('./lib/math.js');

},{"./lib/math.js":201}],2:[function(require,module,exports){
module.exports = function (math) {
  var string = require('../util/string');

  /**
   * @constructor Selector
   * Wrap any value in a Selector, allowing to perform chained operations on
   * the value.
   *
   * All methods available in the math.js library can be called upon the selector,
   * and then will be evaluated with the value itself as first argument.
   * The selector can be closed by executing selector.done(), which will return
   * the final value.
   *
   * The Selector has a number of special functions:
   * - done()             Finalize the chained operation and return the
   *                      selectors value.
   * - valueOf()          The same as done()
   * - toString()         Returns a string representation of the selectors value.
   *
   * @param {*} [value]
   */
  function Selector (value) {
    if (!(this instanceof Selector)) {
      throw new SyntaxError(
          'Selector constructor must be called with the new operator');
    }

    if (value instanceof Selector) {
      this.value = value.value;
    }
    else {
      this.value = value;
    }
  }

  /**
   * Close the selector. Returns the final value.
   * Does the same as method valueOf()
   * @returns {*} value
   */
  Selector.prototype.done = function () {
    return this.value;
  };

  /**
   * Get a submatrix or subselection from current value.
   * Only applicable when the current value has a method get.
   */
  // TODO: Selector.get is deprecated since version 0.13.0, remove it some day
  Selector.prototype.get = function (index) {
    throw new Error('Selector.get is removed. Use Selector.subset(index) instead.')
  };

  /**
   * Set a submatrix or subselection on current value.
   * Only applicable when the current value has a method set.
   */
  // TODO: Selector.get is deprecated since version 0.13.0, remove it some day
  Selector.prototype.set = function (index, replacement) {
    throw new Error('Selector.set is removed. Use Selector.subset(index, replacement) instead.')
  };

  /**
   * Close the selector. Returns the final value.
   * Does the same as method done()
   * @returns {*} value
   */
  Selector.prototype.valueOf = function () {
    return this.value;
  };

  /**
   * Get a string representation of the value in the selector
   * @returns {String}
   */
  Selector.prototype.toString = function () {
    return string.format(this.value);
  };

  /**
   * Create a proxy method for the selector
   * @param {String} name
   * @param {*} value       The value or function to be proxied
   */
  function createProxy(name, value) {
    var slice = Array.prototype.slice;
    if (typeof value === 'function') {
      // a function
      Selector.prototype[name] = function () {
        var args = [this.value].concat(slice.call(arguments, 0));
        return new Selector(value.apply(this, args));
      }
    }
    else {
      // a constant
      Selector.prototype[name] = new Selector(value);
    }
  }

  Selector.createProxy = createProxy;

  /**
   * initialise the Chain prototype with all functions and constants in math
   */
  for (var prop in math) {
    if (math.hasOwnProperty(prop) && prop) {
      createProxy(prop, math[prop]);
    }
  }

  return Selector;
};

},{"../util/string":215}],3:[function(require,module,exports){
module.exports = function (math) {
  var Complex = require('./type/Complex');

  math.pi          = Math.PI;
  math.e           = Math.E;
  math.tau         = Math.PI * 2;
  math.i           = new Complex(0, 1);

  math['Infinity'] = Infinity;
  math['NaN']      = NaN;
  math['true']     = true;
  math['false']    = false;

  // uppercase constants (for compatibility with built-in Math)
  math.E           = Math.E;
  math.LN2         = Math.LN2;
  math.LN10        = Math.LN10;
  math.LOG2E       = Math.LOG2E;
  math.LOG10E      = Math.LOG10E;
  math.PI          = Math.PI;
  math.SQRT1_2     = Math.SQRT1_2;
  math.SQRT2       = Math.SQRT2;
};

},{"./type/Complex":202}],4:[function(require,module,exports){
var Scope = require('./Scope');

/**
 * @constructor Parser
 * Parser contains methods to evaluate or parse expressions, and has a number
 * of convenience methods to get, set, and remove variables from memory. Parser
 * keeps a scope containing variables in memory, which is used for all
 * evaluations.
 *
 * Methods:
 *    var result = parser.eval(expr);    // evaluate an expression
 *    var value = parser.get(name);      // retrieve a variable from the parser
 *    parser.set(name, value);           // set a variable in the parser
 *    parser.remove(name);               // clear a variable from the
 *                                       // parsers scope
 *    parser.clear();                    // clear the parsers scope
 *
 *    // it is possible to parse an expression into a node tree:
 *    var node = parser.parse(expr);     // parse an expression into a node tree
 *    var result = node.eval();          // evaluate a parsed node
 *
 * Example usage:
 *    var parser = new Parser(math);
 *    // Note: there is a convenience method which can be used instead:
 *    // var parser = new math.parser();
 *
 *    // evaluate expressions
 *    parser.eval('sqrt(3^2 + 4^2)');         // 5
 *    parser.eval('sqrt(-4)');                // 2i
 *    parser.eval('2 inch in cm');            // 5.08 cm
 *    parser.eval('cos(45 deg)');             // 0.7071067811865476
 *
 *    // define variables and functions
 *    parser.eval('x = 7 / 2');               // 3.5
 *    parser.eval('x + 3');                   // 6.5
 *    parser.eval('function f(x, y) = x^y');  // f(x, y)
 *    parser.eval('f(2, 3)');                 // 8
 *
 *    // get and set variables and functions
 *    var x = parser.get('x');                // 7
 *    var f = parser.get('f');                // function
 *    var g = f(3, 2);                        // 9
 *    parser.set('h', 500);
 *    var i = parser.eval('h / 2');           // 250
 *    parser.set('hello', function (name) {
 *        return 'hello, ' + name + '!';
 *    });
 *    parser.eval('hello("user")');           // "hello, user!"
 *
 *    // clear defined functions and variables
 *    parser.clear();
 *
 *
 * @param {Object} math     Link to the math.js namespace
 */
function Parser(math) {
  if (!(this instanceof Parser)) {
    throw new SyntaxError(
        'Parser constructor must be called with the new operator');
  }

  this.math = math;
  this.scope = new Scope(math);
}

/**
 * Parse an expression end return the parsed function node.
 * The node can be evaluated via node.eval()
 * @param {String} expr
 * @return {Node} node
 * @throws {Error}
 */
Parser.prototype.parse = function (expr) {
  // TODO: validate arguments
  return this.math.parse(expr, this.scope);
};

/**
 * Parse and evaluate the given expression
 * @param {String} expr   A string containing an expression, for example "2+3"
 * @return {*} result     The result, or undefined when the expression was empty
 * @throws {Error}
 */
Parser.prototype.eval = function (expr) {
  // TODO: validate arguments
  var node = this.math.parse(expr, this.scope);
  return node.eval();
};

/**
 * Get a variable (a function or variable) by name from the parsers scope.
 * Returns undefined when not found
 * @param {String} name
 * @return {* | undefined} value
 */
Parser.prototype.get = function (name) {
  // TODO: validate arguments
  return this.scope.get(name);
};

/**
 * Set a symbol (a function or variable) by name from the parsers scope.
 * @param {String} name
 * @param {* | undefined} value
 */
Parser.prototype.set = function (name, value) {
  // TODO: validate arguments
  return this.scope.set(name, value);
};

/**
 * Remove a variable from the parsers scope
 * @param {String} name
 */
Parser.prototype.remove = function (name) {
  // TODO: validate arguments
  this.scope.remove(name);
};

/**
 * Clear the scope with variables and functions
 */
Parser.prototype.clear = function () {
  this.scope.clear();
};

module.exports = Parser;

},{"./Scope":5}],5:[function(require,module,exports){
var Unit = require('../type/Unit');

/**
 * Scope
 * A scope stores values of symbols: variables and functions.
 *
 * Syntax:
 *     var scope = new Scope(math);
 *     var scope = new Scope(math, parentScope);
 *     var scope = new Scope(math, symbols);
 *     var scope = new Scope(math, parentScope, symbols);
 *
 * Where:
 *     {Object} math                Link to the (static) math.js namespace
 *     {Scope | Object} parentScope Scope will be linked to a parent scope,
 *                                  which is traversed when resolving
 *                                  symbols.
 *     {Object} symbols             A custom object that will be used to
 *                                  resolve and store variables.
 *
 * @constructor Scope
 * @param {...} [math]
 * @param {*} [arg1]
 * @param {*} [arg2]
 */
function Scope(math, arg1, arg2) {
  this.math = math;

  /** @type {Scope} */
  this.parentScope = null;
  // TODO: rename parentScope to previousScope, add a nextScope, change Scope to a linked list node

  /** @type {Scope[]} */
  this.subScopes = null;
  // TODO: rename subScopes to childScopes (or childNodes?)

  /** @type {Object.<String, *>} */
  this.symbols = {};  // variables and functions

  /** @type {Object.<String, Object>} */
  this.cache = {};    // cache, referring to the scope.symbols object where
  // a variable was last found

  // read second argument (can be parentScope or symbols map)
  if (arg1) {
    if (arg1 instanceof Scope) {
      this.parentScope = arg1;
    }
    else if (arg1 instanceof Object) {
      this.symbols = arg1;
    }
  }

  // read second argument (can be symbols map)
  if (arg2) {
    if (arg2 instanceof Object) {
      this.symbols = arg2;
    }
  }
}

Scope.prototype = {
  /**
   * Create a sub scope
   * The variables in a sub scope are not accessible from the parent scope
   * @return {Scope} subScope
   */
  createSubScope: function () {
    var subScope = new Scope(this.math, this);
    if (!this.subScopes) {
      this.subScopes = [];
    }
    this.subScopes.push(subScope);
    return subScope;
  },

  /**
   * Get a symbol value by name.
   * Returns undefined if the symbol is not found in this scope or any of
   * its parent scopes.
   * @param {String} name
   * @returns {* | undefined} value
   */
  get: function (name) {
    var value;

    // check itself
    value = this.symbols[name];
    if (value !== undefined) {
      return value;
    }

    // read from cache
    var symbols = this.cache[name];
    if (symbols) {
      return symbols[name];
    }

    // check parent scope
    var parent = this.parentScope;
    while (parent) {
      value = parent.symbols[name];
      if (value !== undefined) {
        this.cache[name] = parent.symbols;
        return value;
      }
      parent = parent.parentScope;
    }

    // check static context
    value = this.math[name];
    if (value !== undefined) {
      this.cache[name] = this.math;
      return value;
    }

    // check if name is a unit
    if (Unit.isPlainUnit(name)) {
      value = new Unit(null, name);
      this.cache[name] = {};
      this.cache[name][name] = value;
      return value;
    }

    return undefined;
  },

  /**
   * Test whether this scope contains a symbol (will not check parent scopes)
   * @param {String} name
   * @return {Boolean} hasSymbol
   */
  has: function (name) {
    return (this.symbols[name] !== undefined);
  },

  /**
   * Set a symbol value
   * @param {String} name
   * @param {*} value
   * @return {*} value
   */
  set: function (name, value) {
    return this.symbols[name] = value;
  },

  /**
   * Remove a symbol by name
   * @param {String} name
   */
  remove: function(name) {
    delete this.symbols[name];
  },

  /**
   * Clear all symbols in this scope, its sub scopes, and clear the cache.
   * Parent scopes will not be cleared.
   */
  clear: function () {
    var symbols = this.symbols;
    for (var name in symbols) {
      if (symbols.hasOwnProperty(name)) {
        delete symbols[name];
      }
    }

    if (this.subScopes) {
      var subScopes = this.subScopes;
      for (var i = 0, iMax = subScopes.length; i < iMax; i++) {
        subScopes[i].clear();
      }
    }

    this.clearCache();
  },

  /**
   * Clear cached links to symbols in other scopes
   */
  clearCache: function () {
    this.cache = {};
  }
};

Scope.context = []; // static context, for example the math namespace

module.exports = Scope;

},{"../type/Unit":207}],6:[function(require,module,exports){
module.exports = {
  'name': 'Infinity',
  'category': 'Constants',
  'syntax': [
    'Infinity'
  ],
  'description': 'Infinity, a number which is larger than the maximum number that can be handled by a floating point number.',
  'examples': [
    'Infinity',
    '1 / 0'
  ],
  'seealso': []
};

},{}],7:[function(require,module,exports){
module.exports = {
  'name': 'LN10',
  'category': 'Constants',
  'syntax': [
    'LN10'
  ],
  'description': 'Returns the natural logarithm of 10, approximately equal to 2.302',
  'examples': [
    'LN10',
    'log(10)'
  ],
  'seealso': []
};

},{}],8:[function(require,module,exports){
module.exports = {
  'name': 'LN2',
  'category': 'Constants',
  'syntax': [
    'LN2'
  ],
  'description': 'Returns the natural logarithm of 2, approximately equal to 0.693',
  'examples': [
    'LN2',
    'log(2)'
  ],
  'seealso': []
};

},{}],9:[function(require,module,exports){
module.exports = {
  'name': 'LOG10E',
  'category': 'Constants',
  'syntax': [
    'LOG10E'
  ],
  'description': 'Returns the base-10 logarithm of E, approximately equal to 0.434',
  'examples': [
    'LOG10E',
    'log(e, 10)'
  ],
  'seealso': []
};

},{}],10:[function(require,module,exports){
module.exports = {
  'name': 'LOG2E',
  'category': 'Constants',
  'syntax': [
    'LOG2E'
  ],
  'description': 'Returns the base-2 logarithm of E, approximately equal to 1.442',
  'examples': [
    'LOG2E',
    'log(e, 2)'
  ],
  'seealso': []
};

},{}],11:[function(require,module,exports){
module.exports = {
  'name': 'NaN',
  'category': 'Constants',
  'syntax': [
    'NaN'
  ],
  'description': 'Not a number',
  'examples': [
    'NaN',
    '0 / 0'
  ],
  'seealso': []
};

},{}],12:[function(require,module,exports){
module.exports = {
  'name': 'SQRT1_2',
  'category': 'Constants',
  'syntax': [
    'SQRT1_2'
  ],
  'description': 'Returns the square root of 1/2, approximately equal to 0.707',
  'examples': [
    'SQRT1_2',
    'sqrt(1/2)'
  ],
  'seealso': []
};

},{}],13:[function(require,module,exports){
module.exports = {
  'name': 'SQRT2',
  'category': 'Constants',
  'syntax': [
    'SQRT2'
  ],
  'description': 'Returns the square root of 2, approximately equal to 1.414',
  'examples': [
    'SQRT2',
    'sqrt(2)'
  ],
  'seealso': []
};

},{}],14:[function(require,module,exports){
module.exports = {
  'name': 'e',
  'category': 'Constants',
  'syntax': [
    'e'
  ],
  'description': 'Euler\'s number, the base of the natural logarithm. Approximately equal to 2.71828',
  'examples': [
    'e',
    'e ^ 2',
    'exp(2)',
    'log(e)'
  ],
  'seealso': ['exp']
};

},{}],15:[function(require,module,exports){
module.exports = {
  'name': 'false',
  'category': 'Constants',
  'syntax': [
    'false'
  ],
  'description': 'Boolean value false',
  'examples': [
    'false'
  ],
  'seealso': ['true']
};

},{}],16:[function(require,module,exports){
module.exports = {
  'name': 'i',
  'category': 'Constants',
  'syntax': [
    'i'
  ],
  'description': 'Imaginary unit, defined as i*i=-1. A complex number is described as a + b*i, where a is the real part, and b is the imaginary part.',
  'examples': [
    'i',
    'i * i',
    'sqrt(-1)'
  ],
  'seealso': []
};

},{}],17:[function(require,module,exports){
module.exports = {
  'name': 'pi',
  'category': 'Constants',
  'syntax': [
    'pi'
  ],
  'description': 'The number pi is a mathematical constant that is the ratio of a circle\'s circumference to its diameter, and is approximately equal to 3.14159',
  'examples': [
    'pi',
    'sin(pi/2)'
  ],
  'seealso': ['tau']
};

},{}],18:[function(require,module,exports){
module.exports = {
  'name': 'tau',
  'category': 'Constants',
  'syntax': [
    'pi'
  ],
  'description': 'Tau is the ratio constant of a circle\'s circumference to radius, equal to 2 * pi, approximately 6.2832.',
  'examples': [
    'tau',
    '2 * pi'
  ],
  'seealso': ['pi']
};

},{}],19:[function(require,module,exports){
module.exports = {
  'name': 'true',
  'category': 'Constants',
  'syntax': [
    'true'
  ],
  'description': 'Boolean value true',
  'examples': [
    'true'
  ],
  'seealso': ['false']
};

},{}],20:[function(require,module,exports){
module.exports = {
  'name': 'abs',
  'category': 'Arithmetic',
  'syntax': [
    'abs(x)'
  ],
  'description': 'Compute the absolute value.',
  'examples': [
    'abs(3.5)',
    'abs(-4.2)'
  ],
  'seealso': ['sign']
};

},{}],21:[function(require,module,exports){
module.exports = {
  'name': 'add',
  'category': 'Operators',
  'syntax': [
    'x + y',
    'add(x, y)'
  ],
  'description': 'Add two values.',
  'examples': [
    '2.1 + 3.6',
    'ans - 3.6',
    '3 + 2i',
    '"hello" + " world"',
    '3 cm + 2 inch'
  ],
  'seealso': [
    'subtract'
  ]
};

},{}],22:[function(require,module,exports){
module.exports = {
  'name': 'ceil',
  'category': 'Arithmetic',
  'syntax': [
    'ceil(x)'
  ],
  'description':
      'Round a value towards plus infinity.If x is complex, both real and imaginary part are rounded towards plus infinity.',
  'examples': [
    'ceil(3.2)',
    'ceil(3.8)',
    'ceil(-4.2)'
  ],
  'seealso': ['floor', 'fix', 'round']
};

},{}],23:[function(require,module,exports){
module.exports = {
  'name': 'cube',
  'category': 'Arithmetic',
  'syntax': [
    'cube(x)'
  ],
  'description': 'Compute the cube of a value. The cube of x is x * x * x.',
  'examples': [
    'cube(2)',
    '2^3',
    '2 * 2 * 2'
  ],
  'seealso': [
    'multiply',
    'square',
    'pow'
  ]
};

},{}],24:[function(require,module,exports){
module.exports = {
  'name': 'divide',
  'category': 'Operators',
  'syntax': [
    'x / y',
    'divide(x, y)'
  ],
  'description': 'Divide two values.',
  'examples': [
    '2 / 3',
    'ans * 3',
    '4.5 / 2',
    '3 + 4 / 2',
    '(3 + 4) / 2',
    '18 km / 4.5'
  ],
  'seealso': [
    'multiply'
  ]
};

},{}],25:[function(require,module,exports){
module.exports = {
  'name': 'edivide',
  'category': 'Operators',
  'syntax': [
    'x ./ y',
    'edivide(x, y)'
  ],
  'description': 'divide two values element wise.',
  'examples': [
    'a = [1, 2, 3; 4, 5, 6]',
    'b = [2, 1, 1; 3, 2, 5]',
    'a ./ b'
  ],
  'seealso': [
    'multiply',
    'emultiply',
    'divide'
  ]
};

},{}],26:[function(require,module,exports){
module.exports = {
  'name': 'emultiply',
  'category': 'Operators',
  'syntax': [
    'x .* y',
    'emultiply(x, y)'
  ],
  'description': 'multiply two values element wise.',
  'examples': [
    'a = [1, 2, 3; 4, 5, 6]',
    'b = [2, 1, 1; 3, 2, 5]',
    'a .* b'
  ],
  'seealso': [
    'multiply',
    'divide',
    'edivide'
  ]
};

},{}],27:[function(require,module,exports){
module.exports = {
  'name': 'epow',
  'category': 'Operators',
  'syntax': [
    'x .^ y',
    'epow(x, y)'
  ],
  'description':
      'Calculates the power of x to y element wise.',
  'examples': [
    'a = [1, 2, 3; 4, 5, 6]',
    'a .^ 2'
  ],
  'seealso': [
    'pow'
  ]
};

},{}],28:[function(require,module,exports){
module.exports = {
  'name': 'equal',
  'category': 'Operators',
  'syntax': [
    'x == y',
    'equal(x, y)'
  ],
  'description':
      'Check equality of two values. Returns 1 if the values are equal, and 0 if not.',
  'examples': [
    '2+2 == 3',
    '2+2 == 4',
    'a = 3.2',
    'b = 6-2.8',
    'a == b',
    '50cm == 0.5m'
  ],
  'seealso': [
    'unequal', 'smaller', 'larger', 'smallereq', 'largereq'
  ]
};

},{}],29:[function(require,module,exports){
module.exports = {
  'name': 'exp',
  'category': 'Arithmetic',
  'syntax': [
    'exp(x)'
  ],
  'description': 'Calculate the exponent of a value.',
  'examples': [
    'exp(1.3)',
    'e ^ 1.3',
    'log(exp(1.3))',
    'x = 2.4',
    '(exp(i*x) == cos(x) + i*sin(x))   # Euler\'s formula'
  ],
  'seealso': [
    'square',
    'multiply',
    'log'
  ]
};

},{}],30:[function(require,module,exports){
module.exports = {
  'name': 'fix',
  'category': 'Arithmetic',
  'syntax': [
    'fix(x)'
  ],
  'description':
      'Round a value towards zero.If x is complex, both real and imaginary part are rounded towards zero.',
  'examples': [
    'fix(3.2)',
    'fix(3.8)',
    'fix(-4.2)',
    'fix(-4.8)'
  ],
  'seealso': ['ceil', 'floor', 'round']
};

},{}],31:[function(require,module,exports){
module.exports = {
  'name': 'floor',
  'category': 'Arithmetic',
  'syntax': [
    'floor(x)'
  ],
  'description':
      'Round a value towards minus infinity.If x is complex, both real and imaginary part are rounded towards minus infinity.',
  'examples': [
    'floor(3.2)',
    'floor(3.8)',
    'floor(-4.2)'
  ],
  'seealso': ['ceil', 'fix', 'round']
};

},{}],32:[function(require,module,exports){
module.exports = {
  'name': 'gcd',
  'category': 'Arithmetic',
  'syntax': [
    'gcd(a, b)',
    'gcd(a, b, c, ...)'
  ],
  'description': 'Compute the greatest common divisor.',
  'examples': [
    'gcd(8, 12)',
    'gcd(-4, 6)',
    'gcd(25, 15, -10)'
  ],
  'seealso': [ 'lcm', 'xgcd' ]
};

},{}],33:[function(require,module,exports){
module.exports = {
  'name': 'larger',
  'category': 'Operators',
  'syntax': [
    'x > y',
    'larger(x, y)'
  ],
  'description':
      'Check if value x is larger than y. Returns 1 if x is larger than y, and 0 if not.',
  'examples': [
    '2 > 3',
    '5 > 2*2',
    'a = 3.3',
    'b = 6-2.8',
    '(a > b)',
    '(b < a)',
    '5 cm > 2 inch'
  ],
  'seealso': [
    'equal', 'unequal', 'smaller', 'smallereq', 'largereq'
  ]
};

},{}],34:[function(require,module,exports){
module.exports = {
  'name': 'largereq',
  'category': 'Operators',
  'syntax': [
    'x >= y',
    'largereq(x, y)'
  ],
  'description':
      'Check if value x is larger or equal to y. Returns 1 if x is larger or equal to y, and 0 if not.',
  'examples': [
    '2 > 1+1',
    '2 >= 1+1',
    'a = 3.2',
    'b = 6-2.8',
    '(a > b)'
  ],
  'seealso': [
    'equal', 'unequal', 'smallereq', 'smaller', 'largereq'
  ]
};

},{}],35:[function(require,module,exports){
module.exports = {
  'name': 'lcm',
  'category': 'Arithmetic',
  'syntax': [
    'lcm(x, y)'
  ],
  'description': 'Compute the least common multiple.',
  'examples': [
    'lcm(4, 6)',
    'lcm(6, 21)',
    'lcm(6, 21, 5)'
  ],
  'seealso': [ 'gcd' ]
};

},{}],36:[function(require,module,exports){
module.exports = {
  'name': 'log',
  'category': 'Arithmetic',
  'syntax': [
    'log(x)',
    'log(x, base)'
  ],
  'description': 'Compute the logarithm of a value. If no base is provided, the natural logarithm of x is calculated. If base if provided, the logarithm is calculated for the specified base. log(x, base) is defined as log(x) / log(base).',
  'examples': [
    'log(3.5)',
    'a = log(2.4)',
    'exp(a)',
    '10 ^ 3',
    'log(1000, 10)',
    'log(1000) / log(10)',
    'b = logb(1024, 2)',
    '2 ^ b'
  ],
  'seealso': [
    'exp',
    'log10'
  ]
};
},{}],37:[function(require,module,exports){
module.exports = {
  'name': 'log10',
  'category': 'Arithmetic',
  'syntax': [
    'log10(x)'
  ],
  'description': 'Compute the 10-base logarithm of a value.',
  'examples': [
    'log10(1000)',
    '10 ^ 3',
    'log10(0.01)',
    'log(1000) / log(10)',
    'log(1000, 10)'
  ],
  'seealso': [
    'exp',
    'log'
  ]
};

},{}],38:[function(require,module,exports){
module.exports = {
  'name': 'mod',
  'category': 'Operators',
  'syntax': [
    'x % y',
    'x mod y',
    'mod(x, y)'
  ],
  'description':
      'Calculates the modulus, the remainder of an integer division.',
  'examples': [
    '7 % 3',
    '11 % 2',
    '10 mod 4',
    'function isOdd(x) = x % 2',
    'isOdd(2)',
    'isOdd(3)'
  ],
  'seealso': []
};

},{}],39:[function(require,module,exports){
module.exports = {
  'name': 'multiply',
  'category': 'Operators',
  'syntax': [
    'x * y',
    'multiply(x, y)'
  ],
  'description': 'multiply two values.',
  'examples': [
    '2.1 * 3.6',
    'ans / 3.6',
    '2 * 3 + 4',
    '2 * (3 + 4)',
    '3 * 2.1 km'
  ],
  'seealso': [
    'divide'
  ]
};

},{}],40:[function(require,module,exports){
module.exports = {
  'name': 'pow',
  'category': 'Operators',
  'syntax': [
    'x ^ y',
    'pow(x, y)'
  ],
  'description':
      'Calculates the power of x to y, x^y.',
  'examples': [
    '2^3 = 8',
    '2*2*2',
    '1 + e ^ (pi * i)'
  ],
  'seealso': [
    'unequal', 'smaller', 'larger', 'smallereq', 'largereq'
  ]
};

},{}],41:[function(require,module,exports){
module.exports = {
  'name': 'round',
  'category': 'Arithmetic',
  'syntax': [
    'round(x)',
    'round(x, n)'
  ],
  'description':
      'round a value towards the nearest integer.If x is complex, both real and imaginary part are rounded towards the nearest integer. When n is specified, the value is rounded to n decimals.',
  'examples': [
    'round(3.2)',
    'round(3.8)',
    'round(-4.2)',
    'round(-4.8)',
    'round(pi, 3)',
    'round(123.45678, 2)'
  ],
  'seealso': ['ceil', 'floor', 'fix']
};

},{}],42:[function(require,module,exports){
module.exports = {
  'name': 'sign',
  'category': 'Arithmetic',
  'syntax': [
    'sign(x)'
  ],
  'description':
      'Compute the sign of a value. The sign of a value x is 1 when x>1, -1 when x<0, and 0 when x=0.',
  'examples': [
    'sign(3.5)',
    'sign(-4.2)',
    'sign(0)'
  ],
  'seealso': [
    'abs'
  ]
};

},{}],43:[function(require,module,exports){
module.exports = {
  'name': 'smaller',
  'category': 'Operators',
  'syntax': [
    'x < y',
    'smaller(x, y)'
  ],
  'description':
      'Check if value x is smaller than value y. Returns 1 if x is smaller than y, and 0 if not.',
  'examples': [
    '2 < 3',
    '5 < 2*2',
    'a = 3.3',
    'b = 6-2.8',
    '(a < b)',
    '5 cm < 2 inch'
  ],
  'seealso': [
    'equal', 'unequal', 'larger', 'smallereq', 'largereq'
  ]
};

},{}],44:[function(require,module,exports){
module.exports = {
  'name': 'smallereq',
  'category': 'Operators',
  'syntax': [
    'x <= y',
    'smallereq(x, y)'
  ],
  'description':
      'Check if value x is smaller or equal to value y. Returns 1 if x is smaller than y, and 0 if not.',
  'examples': [
    '2 < 1+1',
    '2 <= 1+1',
    'a = 3.2',
    'b = 6-2.8',
    '(a < b)'
  ],
  'seealso': [
    'equal', 'unequal', 'larger', 'smaller', 'largereq'
  ]
};

},{}],45:[function(require,module,exports){
module.exports = {
  'name': 'sqrt',
  'category': 'Arithmetic',
  'syntax': [
    'sqrt(x)'
  ],
  'description':
      'Compute the square root value. If x = y * y, then y is the square root of x.',
  'examples': [
    'sqrt(25)',
    '5 * 5',
    'sqrt(-1)'
  ],
  'seealso': [
    'square',
    'multiply'
  ]
};

},{}],46:[function(require,module,exports){
module.exports = {
  'name': 'square',
  'category': 'Arithmetic',
  'syntax': [
    'square(x)'
  ],
  'description':
      'Compute the square of a value. The square of x is x * x.',
  'examples': [
    'square(3)',
    'sqrt(9)',
    '3^2',
    '3 * 3'
  ],
  'seealso': [
    'multiply',
    'pow',
    'sqrt',
    'cube'
  ]
};

},{}],47:[function(require,module,exports){
module.exports = {
  'name': 'subtract',
  'category': 'Operators',
  'syntax': [
    'x - y',
    'subtract(x, y)'
  ],
  'description': 'subtract two values.',
  'examples': [
    '5.3 - 2',
    'ans + 2',
    '2/3 - 1/6',
    '2 * 3 - 3',
    '2.1 km - 500m'
  ],
  'seealso': [
    'add'
  ]
};

},{}],48:[function(require,module,exports){
module.exports = {
  'name': 'unary',
  'category': 'Operators',
  'syntax': [
    '-x',
    'unary(x)'
  ],
  'description':
      'Inverse the sign of a value.',
  'examples': [
    '-4.5',
    '-(-5.6)'
  ],
  'seealso': [
    'add', 'subtract'
  ]
};

},{}],49:[function(require,module,exports){
module.exports = {
  'name': 'unequal',
  'category': 'Operators',
  'syntax': [
    'x != y',
    'unequal(x, y)'
  ],
  'description':
      'Check unequality of two values. Returns 1 if the values are unequal, and 0 if they are equal.',
  'examples': [
    '2+2 != 3',
    '2+2 != 4',
    'a = 3.2',
    'b = 6-2.8',
    'a != b',
    '50cm != 0.5m',
    '5 cm != 2 inch'
  ],
  'seealso': [
    'equal', 'smaller', 'larger', 'smallereq', 'largereq'
  ]
};

},{}],50:[function(require,module,exports){
module.exports = {
  'name': 'xgcd',
  'category': 'Arithmetic',
  'syntax': [
    'xgcd(a, b)'
  ],
  'description': 'Calculate the extended greatest common divisor for two values',
  'examples': [
    'xgcd(8, 12)',
    'gcd(8, 12)',
    'xgcd(36163, 21199)'
  ],
  'seealso': [ 'gcd', 'lcm' ]
};

},{}],51:[function(require,module,exports){
module.exports = {
  'name': 'arg',
  'category': 'Complex',
  'syntax': [
    'arg(x)'
  ],
  'description':
      'Compute the argument of a complex value. If x = a+bi, the argument is computed as atan2(b, a).',
  'examples': [
    'arg(2 + 2i)',
    'atan2(3, 2)',
    'arg(2 - 3i)'
  ],
  'seealso': [
    're',
    'im',
    'conj',
    'abs'
  ]
};

},{}],52:[function(require,module,exports){
module.exports = {
  'name': 'conj',
  'category': 'Complex',
  'syntax': [
    'conj(x)'
  ],
  'description':
      'Compute the complex conjugate of a complex value. If x = a+bi, the complex conjugate is a-bi.',
  'examples': [
    'conj(2 + 3i)',
    'conj(2 - 3i)',
    'conj(-5.2i)'
  ],
  'seealso': [
    're',
    'im',
    'abs',
    'arg'
  ]
};

},{}],53:[function(require,module,exports){
module.exports = {
  'name': 'im',
  'category': 'Complex',
  'syntax': [
    'im(x)'
  ],
  'description': 'Get the imaginary part of a complex number.',
  'examples': [
    'im(2 + 3i)',
    're(2 + 3i)',
    'im(-5.2i)',
    'im(2.4)'
  ],
  'seealso': [
    're',
    'conj',
    'abs',
    'arg'
  ]
};

},{}],54:[function(require,module,exports){
module.exports = {
  'name': 're',
  'category': 'Complex',
  'syntax': [
    're(x)'
  ],
  'description': 'Get the real part of a complex number.',
  'examples': [
    're(2 + 3i)',
    'im(2 + 3i)',
    're(-5.2i)',
    're(2.4)'
  ],
  'seealso': [
    'im',
    'conj',
    'abs',
    'arg'
  ]
};

},{}],55:[function(require,module,exports){
module.exports = {
  'name': 'bignumber',
  'category': 'Type',
  'syntax': [
    'bignumber(x)'
  ],
  'description':
      'Create a big number from a number or string.',
  'examples': [
    '0.1 + 0.2',
    'bignumber(0.1) + bignumber(0.2)',
    'bignumber("7.2")',
    'bignumber("7.2e500")',
    'bignumber([0.1, 0.2, 0.3])'
  ],
  'seealso': [
    'boolean', 'complex', 'index', 'matrix', 'string', 'unit'
  ]
};

},{}],56:[function(require,module,exports){
module.exports = {
  'name': 'boolean',
  'category': 'Type',
  'syntax': [
    'x',
    'boolean(x)'
  ],
  'description':
      'Convert a string or number into a boolean.',
  'examples': [
    'boolean(0)',
    'boolean(1)',
    'boolean(3)',
    'boolean("true")',
    'boolean("false")',
    'boolean([1, 0, 1, 1])'
  ],
  'seealso': [
    'bignumber', 'complex', 'index', 'matrix', 'number', 'string', 'unit'
  ]
};

},{}],57:[function(require,module,exports){
module.exports = {
  'name': 'complex',
  'category': 'Type',
  'syntax': [
    'complex()',
    'complex(re, im)',
    'complex(string)'
  ],
  'description':
      'Create a complex number.',
  'examples': [
    'complex()',
    'complex(2, 3)',
    'complex("7 - 2i")'
  ],
  'seealso': [
    'bignumber', 'boolean', 'index', 'matrix', 'number', 'string', 'unit'
  ]
};

},{}],58:[function(require,module,exports){
module.exports = {
  'name': 'index',
  'category': 'Type',
  'syntax': [
    '[start]',
    '[start:end]',
    '[start:step:end]',
    '[start1, start 2, ...]',
    '[start1:end1, start2:end2, ...]',
    '[start1:step1:end1, start2:step2:end2, ...]'
  ],
  'description':
      'Create an index to get or replace a subset of a matrix',
  'examples': [
    '[]',
    '[1, 2, 3]',
    'A = [1, 2, 3; 4, 5, 6]',
    'A[1, :]',
    'A[1, 2] = 50',
    'A[0:2, 0:2] = ones(2, 2)'
  ],
  'seealso': [
    'bignumber', 'boolean', 'complex', 'matrix,', 'number', 'range', 'string', 'unit'
  ]
};

},{}],59:[function(require,module,exports){
module.exports = {
  'name': 'matrix',
  'category': 'Type',
  'syntax': [
    '[]',
    '[a1, b1, ...; a2, b2, ...]',
    'matrix()',
    'matrix([...])'
  ],
  'description':
      'Create a matrix.',
  'examples': [
    '[]',
    '[1, 2, 3]',
    '[1, 2, 3; 4, 5, 6]',
    'matrix()',
    'matrix([3, 4])'
  ],
  'seealso': [
    'bignumber', 'boolean', 'complex', 'index', 'number', 'string', 'unit'
  ]
};

},{}],60:[function(require,module,exports){
module.exports = {
  'name': 'number',
  'category': 'Type',
  'syntax': [
    'x',
    'number(x)'
  ],
  'description':
      'Create a number or convert a string or boolean into a number.',
  'examples': [
    '2',
    '2e3',
    '4.05',
    'number(2)',
    'number("7.2")',
    'number(true)',
    'number([true, false, true, true])'
  ],
  'seealso': [
    'bignumber', 'boolean', 'complex', 'index', 'matrix', 'string', 'unit'
  ]
};

},{}],61:[function(require,module,exports){
module.exports = {
  'name': 'string',
  'category': 'Type',
  'syntax': [
    '"text"',
    'string(x)'
  ],
  'description':
      'Create a string or convert a value to a string',
  'examples': [
    '"Hello World!"',
    'string(4.2)',
    'string(3 + 2i)'
  ],
  'seealso': [
    'bignumber', 'boolean', 'complex', 'index', 'matrix', 'number', 'unit'
  ]
};

},{}],62:[function(require,module,exports){
module.exports = {
  'name': 'unit',
  'category': 'Type',
  'syntax': [
    'value unit',
    'unit(value, unit)',
    'unit(string)'
  ],
  'description':
      'Create a unit.',
  'examples': [
    '5.5 mm',
    '3 inch',
    'unit(7.1, "kilogram")',
    'unit("23 deg")'
  ],
  'seealso': [
    'bignumber', 'boolean', 'complex', 'index', 'matrix', 'number', 'string'
  ]
};

},{}],63:[function(require,module,exports){
module.exports = {
  'name': 'eval',
  'category': 'Expression',
  'syntax': [
    'eval(expression)',
    'eval([expr1, expr2, expr3, ...])'
  ],
  'description': 'Evaluate an expression or an array with expressions.',
  'examples': [
    'eval("2 + 3")',
    'eval("sqrt(" + 4 + ")")'
  ],
  'seealso': []
};

},{}],64:[function(require,module,exports){
module.exports = {
  'name': 'help',
  'category': 'Expression',
  'syntax': [
    'help(object)',
    'help(string)'
  ],
  'description': 'Display documentation on a function or data type.',
  'examples': [
    'help(sqrt)',
    'help("complex")'
  ],
  'seealso': []
};

},{}],65:[function(require,module,exports){
module.exports = {
  'name': 'concat',
  'category': 'Matrix',
  'syntax': [
    'concat(a, b, c, ...)',
    'concat(a, b, c, ..., dim)'
  ],
  'description': 'Concatenate matrices. By default, the matrices are concatenated by the first dimension. The dimension on which to concatenate can be provided as last argument.',
  'examples': [
    'a = [1, 2; 5, 6]',
    'b = [3, 4; 7, 8]',
    'concat(a, b)',
    '[a, b]',
    'concat(a, b, 2)',
    '[a; b]'
  ],
  'seealso': [
    'det', 'diag', 'eye', 'inv', 'ones', 'range', 'size', 'squeeze', 'subset', 'transpose', 'zeros'
  ]
};

},{}],66:[function(require,module,exports){
module.exports = {
  'name': 'det',
  'category': 'Matrix',
  'syntax': [
    'det(x)'
  ],
  'description': 'Calculate the determinant of a matrix',
  'examples': [
    'det([1, 2; 3, 4])',
    'det([-2, 2, 3; -1, 1, 3; 2, 0, -1])'
  ],
  'seealso': [
    'concat', 'diag', 'eye', 'inv', 'ones', 'range', 'size', 'squeeze', 'subset', 'transpose', 'zeros'
  ]
};

},{}],67:[function(require,module,exports){
module.exports = {
  'name': 'diag',
  'category': 'Matrix',
  'syntax': [
    'diag(x)',
    'diag(x, k)'
  ],
  'description': 'Create a diagonal matrix or retrieve the diagonal of a matrix. When x is a vector, a matrix with the vector values on the diagonal will be returned. When x is a matrix, a vector with the diagonal values of the matrix is returned.When k is provided, the k-th diagonal will be filled in or retrieved, if k is positive, the values are placed on the super diagonal. When k is negative, the values are placed on the sub diagonal.',
  'examples': [
    'diag(1:3)',
    'diag(1:3, 1)',
    'a = [1, 2, 3; 4, 5, 6; 7, 8, 9]',
    'diag(a)'
  ],
  'seealso': [
    'concat', 'det', 'eye', 'inv', 'ones', 'range', 'size', 'squeeze', 'subset', 'transpose', 'zeros'
  ]
};

},{}],68:[function(require,module,exports){
module.exports = {
  'name': 'eye',
  'category': 'Matrix',
  'syntax': [
    'eye(n)',
    'eye(m, n)',
    'eye([m, n])',
    'eye'
  ],
  'description': 'Returns the identity matrix with size m-by-n. The matrix has ones on the diagonal and zeros elsewhere.',
  'examples': [
    'eye(3)',
    'eye(3, 5)',
    'a = [1, 2, 3; 4, 5, 6]',
    'eye(size(a))'
  ],
  'seealso': [
    'concat', 'det', 'diag', 'inv', 'ones', 'range', 'size', 'squeeze', 'subset', 'transpose', 'zeros'
  ]
};

},{}],69:[function(require,module,exports){
module.exports = {
  'name': 'inv',
  'category': 'Matrix',
  'syntax': [
    'inv(x)'
  ],
  'description': 'Calculate the inverse of a matrix',
  'examples': [
    'inv([1, 2; 3, 4])',
    'inv(4)',
    '1 / 4'
  ],
  'seealso': [
    'concat', 'det', 'diag', 'eye', 'ones', 'range', 'size', 'squeeze', 'subset', 'transpose', 'zeros'
  ]
};

},{}],70:[function(require,module,exports){
module.exports = {
  'name': 'ones',
  'category': 'Matrix',
  'syntax': [
    'ones(m)',
    'ones(m, n)',
    'ones(m, n, p, ...)',
    'ones([m])',
    'ones([m, n])',
    'ones([m, n, p, ...])',
    'ones'
  ],
  'description': 'Create a matrix containing ones.',
  'examples': [
    'ones(3)',
    'ones(3, 5)',
    'ones([2,3]) * 4.5',
    'a = [1, 2, 3; 4, 5, 6]',
    'ones(size(a))'
  ],
  'seealso': [
    'concat', 'det', 'diag', 'eye', 'inv', 'range', 'size', 'squeeze', 'subset', 'transpose', 'zeros'
  ]
};

},{}],71:[function(require,module,exports){
module.exports = {
  'name': 'range',
  'category': 'Type',
  'syntax': [
    'start:end',
    'start:step:end',
    'range(start, end)',
    'range(start, end, step)',
    'range(string)'
  ],
  'description':
      'Create a range. Lower bound of the range is included, upper bound is excluded.',
  'examples': [
    '1:5',
    '3:-1:-3',
    'range(3, 7)',
    'range(0, 12, 2)',
    'range("4:10")',
    'a = [1, 2, 3, 4; 5, 6, 7, 8]',
    'a(1:2, 1:2)'
  ],
  'seealso': [
    'concat', 'det', 'diag', 'eye', 'inv', 'ones', 'size', 'squeeze', 'subset', 'transpose', 'zeros'
  ]
};

},{}],72:[function(require,module,exports){
module.exports = {
  'name': 'resize',
  'category': 'Matrix',
  'syntax': [
    'resize(x, size)',
    'resize(x, size, defaultValue)'
  ],
  'description': 'Resize a matrix.',
  'examples': [
    'resize([1,2,3,4,5], [3])',
    'resize([1,2,3], [5], 0)',
    'resize(2, [2, 3], 0)',
    'resize("hello", [8], "!")'
  ],
  'seealso': [
    'size', 'subset', 'squeeze'
  ]
};

},{}],73:[function(require,module,exports){
module.exports = {
  'name': 'size',
  'category': 'Matrix',
  'syntax': [
    'size(x)'
  ],
  'description': 'Calculate the size of a matrix.',
  'examples': [
    'size(2.3)',
    'size("hello world")',
    'a = [1, 2; 3, 4; 5, 6]',
    'size(a)',
    'size(1:6)'
  ],
  'seealso': [
    'concat', 'det', 'diag', 'eye', 'inv', 'ones', 'range', 'squeeze', 'subset', 'transpose', 'zeros'
  ]
};

},{}],74:[function(require,module,exports){
module.exports = {
  'name': 'squeeze',
  'category': 'Matrix',
  'syntax': [
    'squeeze(x)'
  ],
  'description': 'Remove singleton dimensions from a matrix.',
  'examples': [
    'a = zeros(1,3,2)',
    'size(squeeze(a))',
    'b = zeros(3,1,1)',
    'size(squeeze(b))'
  ],
  'seealso': [
    'concat', 'det', 'diag', 'eye', 'inv', 'ones', 'range', 'size', 'subset', 'transpose', 'zeros'
  ]
};

},{}],75:[function(require,module,exports){
module.exports = {
  'name': 'subset',
  'category': 'Matrix',
  'syntax': [
    'value(index)',
    'value(index) = replacement',
    'subset(value, [index])',
    'subset(value, [index], replacement)'
  ],
  'description': 'Get or set a subset of a matrix or string. ' +
      'Indexes are one-based. ' +
      'Both the ranges lower-bound and upper-bound are included.',
  'examples': [
    'd = [1, 2; 3, 4]',
    'e = []',
    'e(1, 1:2) = [5, 6]',
    'e(2, :) = [7, 8]',
    'f = d * e',
    'f(2, 1)',
    'f(:, 1)'
  ],
  'seealso': [
    'concat', 'det', 'diag', 'eye', 'inv', 'ones', 'range', 'size', 'squeeze', 'transpose', 'zeros'
  ]
};

},{}],76:[function(require,module,exports){
module.exports = {
  'name': 'transpose',
  'category': 'Matrix',
  'syntax': [
    'x\'',
    'transpose(x)'
  ],
  'description': 'Transpose a matrix',
  'examples': [
    'a = [1, 2, 3; 4, 5, 6]',
    'a\'',
    'transpose(a)'
  ],
  'seealso': [
    'concat', 'det', 'diag', 'eye', 'inv', 'ones', 'range', 'size', 'squeeze', 'subset', 'zeros'
  ]
};

},{}],77:[function(require,module,exports){
module.exports = {
  'name': 'zeros',
  'category': 'Matrix',
  'syntax': [
    'zeros(m)',
    'zeros(m, n)',
    'zeros(m, n, p, ...)',
    'zeros([m])',
    'zeros([m, n])',
    'zeros([m, n, p, ...])',
    'zeros'
  ],
  'description': 'Create a matrix containing zeros.',
  'examples': [
    'zeros(3)',
    'zeros(3, 5)',
    'a = [1, 2, 3; 4, 5, 6]',
    'zeros(size(a))'
  ],
  'seealso': [
    'concat', 'det', 'diag', 'eye', 'inv', 'ones', 'range', 'size', 'squeeze', 'subset', 'transpose'
  ]
};

},{}],78:[function(require,module,exports){
module.exports = {
  'name': 'distribution',
  'category': 'Probability',
  'syntax': [
    'distribution(name)',
    'distribution(name, arg1, arg2, ...)'
  ],
  'description':
      'Create a distribution object of a specific type. ' +
          'A distribution object contains functions `random([size,] [min,] [max])`, ' +
          '`randomInt([size,] [min,] [max])`, and `pickRandom(array)`. ' +
          'Available types of distributions: "uniform", "normal". ' +
          'Note that the function distribution is currently not available via the expression parser.',
  'examples': [
  ],
  'seealso': ['random', 'randomInt']
};

},{}],79:[function(require,module,exports){
module.exports = {
  'name': 'factorial',
  'category': 'Probability',
  'syntax': [
    'x!',
    'factorial(x)'
  ],
  'description': 'Compute the factorial of a value',
  'examples': [
    '5!',
    '5*4*3*2*1',
    '3!'
  ],
  'seealso': []
};

},{}],80:[function(require,module,exports){
module.exports = {
  'name': 'pickRandom',
  'category': 'Probability',
  'syntax': [
    'pickRandom(array)'
  ],
  'description':
      'Pick a random entry from a given array.',
  'examples': [
    'pickRandom(0:10)',
    'pickRandom([1, 3, 1, 6])'
  ],
  'seealso': ['distribution', 'random', 'randomInt']
};

},{}],81:[function(require,module,exports){
module.exports = {
  'name': 'random',
  'category': 'Probability',
  'syntax': [
    'random()',
    'random(max)',
    'random(min, max)',
    'random(size)',
    'random(size, max)',
    'random(size, min, max)'
  ],
  'description':
      'Return a random number.',
  'examples': [
    'random()',
    'random(10, 20)',
    'random([2, 3])'
  ],
  'seealso': ['distribution', 'pickRandom', 'randomInt']
};

},{}],82:[function(require,module,exports){
module.exports = {
  'name': 'randInt',
  'category': 'Probability',
  'syntax': [
    'randInt()',
    'randInt(max)',
    'randInt(min, max)',
    'randInt(size)',
    'randInt(size, max)',
    'randInt(size, min, max)'
  ],
  'description':
      'Return a random integer number',
  'examples': [
    'randInt()',
    'randInt(10, 20)',
    'randInt([2, 3], 10)'
  ],
  'seealso': ['distribution', 'pickRandom', 'random']
};
},{}],83:[function(require,module,exports){
module.exports = {
  'name': 'max',
  'category': 'Statistics',
  'syntax': [
    'max(a, b, c, ...)',
    'max(A)',
    'max(A, dim)'
  ],
  'description': 'Compute the maximum value of a list of values.',
  'examples': [
    'max(2, 3, 4, 1)',
    'max([2, 3, 4, 1])',
    'max([2, 5; 4, 3], 0)',
    'max([2, 5; 4, 3], 1)',
    'max(2.7, 7.1, -4.5, 2.0, 4.1)',
    'min(2.7, 7.1, -4.5, 2.0, 4.1)'
  ],
  'seealso': [
    //'sum',
    //'prod',
    //'avg',
    //'var',
    //'std',
    'mean',
    //'median',
    'min'
  ]
};

},{}],84:[function(require,module,exports){
module.exports = {
  'name': 'mean',
  'category': 'Statistics',
  'syntax': [
    'mean(a, b, c, ...)',
    'mean(A)',
    'mean(A, dim)'
  ],
  'description': 'Compute the arithmetic mean of a list of values.',
  'examples': [
    'mean(2, 3, 4, 1)',
    'mean([2, 3, 4, 1])',
    'mean([2, 5; 4, 3], 0)',
    'mean([2, 5; 4, 3], 1)',
    'mean([1.0, 2.7, 3.2, 4.0])'
  ],
  'seealso': [
    //'sum',
    //'prod',
    //'avg',
    //'var',
    //'std',
	  'max',
    'min'
    //'median'
  ]
};

},{}],85:[function(require,module,exports){
module.exports = {
  'name': 'min',
  'category': 'Statistics',
  'syntax': [
    'min(a, b, c, ...)',
    'min(A)',
    'min(A, dim)'
  ],
  'description': 'Compute the minimum value of a list of values.',
  'examples': [
    'min(2, 3, 4, 1)',
    'min([2, 3, 4, 1])',
    'min([2, 5; 4, 3], 0)',
    'min([2, 5; 4, 3], 1)',
    'min(2.7, 7.1, -4.5, 2.0, 4.1)',
    'max(2.7, 7.1, -4.5, 2.0, 4.1)'
  ],
  'seealso': [
    //'sum',
    //'prod',
    //'avg',
    //'var',
    //'std',
    'max',
    'mean',
    //'median',
    'min'
  ]
};

},{}],86:[function(require,module,exports){
module.exports = {
  'name': 'acos',
  'category': 'Trigonometry',
  'syntax': [
    'acos(x)'
  ],
  'description': 'Compute the inverse cosine of a value in radians.',
  'examples': [
    'acos(0.5)',
    'acos(cos(2.3))'
  ],
  'seealso': [
    'cos',
    'acos',
    'asin'
  ]
};

},{}],87:[function(require,module,exports){
module.exports = {
  'name': 'asin',
  'category': 'Trigonometry',
  'syntax': [
    'asin(x)'
  ],
  'description': 'Compute the inverse sine of a value in radians.',
  'examples': [
    'asin(0.5)',
    'asin(sin(2.3))'
  ],
  'seealso': [
    'sin',
    'acos',
    'asin'
  ]
};

},{}],88:[function(require,module,exports){
module.exports = {
  'name': 'atan',
  'category': 'Trigonometry',
  'syntax': [
    'atan(x)'
  ],
  'description': 'Compute the inverse tangent of a value in radians.',
  'examples': [
    'atan(0.5)',
    'atan(tan(2.3))'
  ],
  'seealso': [
    'tan',
    'acos',
    'asin'
  ]
};

},{}],89:[function(require,module,exports){
module.exports = {
  'name': 'atan2',
  'category': 'Trigonometry',
  'syntax': [
    'atan2(y, x)'
  ],
  'description':
      'Computes the principal value of the arc tangent of y/x in radians.',
  'examples': [
    'atan2(2, 2) / pi',
    'angle = 60 deg in rad',
    'x = cos(angle)',
    'y = sin(angle)',
    'atan2(y, x)'
  ],
  'seealso': [
    'sin',
    'cos',
    'tan'
  ]
};

},{}],90:[function(require,module,exports){
module.exports = {
  'name': 'cos',
  'category': 'Trigonometry',
  'syntax': [
    'cos(x)'
  ],
  'description': 'Compute the cosine of x in radians.',
  'examples': [
    'cos(2)',
    'cos(pi / 4) ^ 2',
    'cos(180 deg)',
    'cos(60 deg)',
    'sin(0.2)^2 + cos(0.2)^2'
  ],
  'seealso': [
    'acos',
    'sin',
    'tan'
  ]
};

},{}],91:[function(require,module,exports){
module.exports = {
  'name': 'cot',
  'category': 'Trigonometry',
  'syntax': [
    'cot(x)'
  ],
  'description': 'Compute the cotangent of x in radians. Defined as 1/tan(x)',
  'examples': [
    'cot(2)',
    '1 / tan(2)'
  ],
  'seealso': [
    'sec',
    'csc',
    'tan'
  ]
};

},{}],92:[function(require,module,exports){
module.exports = {
  'name': 'csc',
  'category': 'Trigonometry',
  'syntax': [
    'csc(x)'
  ],
  'description': 'Compute the cosecant of x in radians. Defined as 1/sin(x)',
  'examples': [
    'csc(2)',
    '1 / sin(2)'
  ],
  'seealso': [
    'sec',
    'cot',
    'sin'
  ]
};

},{}],93:[function(require,module,exports){
module.exports = {
  'name': 'sec',
  'category': 'Trigonometry',
  'syntax': [
    'sec(x)'
  ],
  'description': 'Compute the secant of x in radians. Defined as 1/cos(x)',
  'examples': [
    'sec(2)',
    '1 / cos(2)'
  ],
  'seealso': [
    'cot',
    'csc',
    'cos'
  ]
};

},{}],94:[function(require,module,exports){
module.exports = {
  'name': 'sin',
  'category': 'Trigonometry',
  'syntax': [
    'sin(x)'
  ],
  'description': 'Compute the sine of x in radians.',
  'examples': [
    'sin(2)',
    'sin(pi / 4) ^ 2',
    'sin(90 deg)',
    'sin(30 deg)',
    'sin(0.2)^2 + cos(0.2)^2'
  ],
  'seealso': [
    'asin',
    'cos',
    'tan'
  ]
};

},{}],95:[function(require,module,exports){
module.exports = {
  'name': 'tan',
  'category': 'Trigonometry',
  'syntax': [
    'tan(x)'
  ],
  'description': 'Compute the tangent of x in radians.',
  'examples': [
    'tan(0.5)',
    'sin(0.5) / cos(0.5)',
    'tan(pi / 4)',
    'tan(45 deg)'
  ],
  'seealso': [
    'atan',
    'sin',
    'cos'
  ]
};

},{}],96:[function(require,module,exports){
module.exports = {
  'name': 'in',
  'category': 'Units',
  'syntax': [
    'x in unit',
    'in(x, unit)'
  ],
  'description': 'Change the unit of a value.',
  'examples': [
    '5 inch in cm',
    '3.2kg in g',
    '16 bytes in bits'
  ],
  'seealso': []
};

},{}],97:[function(require,module,exports){
module.exports = {
  'name': 'clone',
  'category': 'Utils',
  'syntax': [
    'clone(x)'
  ],
  'description': 'Clone a variable. Creates a copy of primitive variables,and a deep copy of matrices',
  'examples': [
    'clone(3.5)',
    'clone(2 - 4i)',
    'clone(45 deg)',
    'clone([1, 2; 3, 4])',
    'clone("hello world")'
  ],
  'seealso': []
};

},{}],98:[function(require,module,exports){
module.exports = {
  'name': 'forEach',
  'category': 'Utils',
  'syntax': [
    'forEach(x, callback)'
  ],
  'description': 'Iterates over all elements of a matrix/array, and executes the given callback.',
  'examples': [
    'forEach([1, 2, 3], function(val) { console.log(val) })'
  ],
  'seealso': []
};

},{}],99:[function(require,module,exports){
module.exports = {
  'name': 'format',
  'category': 'Utils',
  'syntax': [
    'format(value)',
    'format(value, precision)'
  ],
  'description': 'Format a value of any type as string.',
  'examples': [
    'format(2.3)',
    'format(3 - 4i)',
    'format([])',
    'format(pi, 3)'
  ],
  'seealso': ['print']
};

},{}],100:[function(require,module,exports){
module.exports = {
  'name': 'import',
  'category': 'Utils',
  'syntax': [
    'import(string)'
  ],
  'description': 'Import functions from a file.',
  'examples': [
    'import("numbers")',
    'import("./mylib.js")'
  ],
  'seealso': []
};

},{}],101:[function(require,module,exports){
module.exports = {
  'name': 'map',
  'category': 'Utils',
  'syntax': [
    'map(x, callback)'
  ],
  'description': 'Create a new matrix or array with the results of the callback function executed on each entry of the matrix/array.',
  'examples': [
    'map([1, 2, 3], function(val) { return math.max(val, 1.5) })'
  ],
  'seealso': []
};

},{}],102:[function(require,module,exports){
module.exports = {
  'name': 'typeof',
  'category': 'Utils',
  'syntax': [
    'typeof(x)'
  ],
  'description': 'Get the type of a variable.',
  'examples': [
    'typeof(3.5)',
    'typeof(2 - 4i)',
    'typeof(45 deg)',
    'typeof("hello world")'
  ],
  'seealso': []
};

},{}],103:[function(require,module,exports){
// constants
exports.e = require('./constants/e');
exports.E = require('./constants/e');
exports['false'] = require('./constants/false');
exports.i = require('./constants/i');
exports['Infinity'] = require('./constants/Infinity');
exports.LN2 = require('./constants/LN2');
exports.LN10 = require('./constants/LN10');
exports.LOG2E = require('./constants/LOG2E');
exports.LOG10E = require('./constants/LOG10E');
exports.NaN = require('./constants/NaN');
exports.pi = require('./constants/pi');
exports.PI = require('./constants/pi');
exports.SQRT1_2 = require('./constants/SQRT1_2');
exports.SQRT2 = require('./constants/SQRT2');
exports.tau = require('./constants/tau');
exports['true'] = require('./constants/true');

// functions - arithmetic
exports.abs = require('./function/arithmetic/abs');
exports.add = require('./function/arithmetic/add');
exports.ceil = require('./function/arithmetic/ceil');
exports.cube = require('./function/arithmetic/cube');
exports.divide = require('./function/arithmetic/divide');
exports.edivide = require('./function/arithmetic/edivide');
exports.emultiply = require('./function/arithmetic/emultiply');
exports.epow = require('./function/arithmetic/epow');
exports.equal = require('./function/arithmetic/equal');
exports.exp = require('./function/arithmetic/exp');
exports.fix = require('./function/arithmetic/fix');
exports.floor = require('./function/arithmetic/floor');
exports.gcd = require('./function/arithmetic/gcd');
exports.larger = require('./function/arithmetic/larger');
exports.largereq = require('./function/arithmetic/largereq');
exports.lcm = require('./function/arithmetic/lcm');
exports.log = require('./function/arithmetic/log');
exports.log10 = require('./function/arithmetic/log10');
exports.mod = require('./function/arithmetic/mod');
exports.multiply = require('./function/arithmetic/multiply');
exports.pow = require('./function/arithmetic/pow');
exports.round = require('./function/arithmetic/round');
exports.sign = require('./function/arithmetic/sign');
exports.smaller = require('./function/arithmetic/smaller');
exports.smallereq = require('./function/arithmetic/smallereq');
exports.sqrt = require('./function/arithmetic/sqrt');
exports.square = require('./function/arithmetic/square');
exports.subtract = require('./function/arithmetic/subtract');
exports.unary = require('./function/arithmetic/unary');
exports.unequal = require('./function/arithmetic/unequal');
exports.xgcd = require('./function/arithmetic/xgcd');

// functions - complex
exports.arg = require('./function/complex/arg');
exports.conj = require('./function/complex/conj');
exports.re = require('./function/complex/re');
exports.im = require('./function/complex/im');

// functions - construction
exports.bignumber = require('./function/construction/bignumber');
exports['boolean'] = require('./function/construction/boolean');
exports.complex = require('./function/construction/complex');
exports.index = require('./function/construction/index');
exports.matrix = require('./function/construction/matrix');
exports.number = require('./function/construction/number');
exports.string = require('./function/construction/string');
exports.unit = require('./function/construction/unit');

// functions - epxression
exports['eval'] =  require('./function/expression/eval');
exports.help =  require('./function/expression/help');

// functions - matrix
exports.concat = require('./function/matrix/concat');
exports.det = require('./function/matrix/det');
exports.diag = require('./function/matrix/diag');
exports.eye = require('./function/matrix/eye');
exports.inv = require('./function/matrix/inv');
exports.ones = require('./function/matrix/ones');
exports.range = require('./function/matrix/range');
exports.resize = require('./function/matrix/resize');
exports.size = require('./function/matrix/size');
exports.squeeze = require('./function/matrix/squeeze');
exports.subset = require('./function/matrix/subset');
exports.transpose = require('./function/matrix/transpose');
exports.zeros = require('./function/matrix/zeros');

// functions - probability
exports.factorial = require('./function/probability/factorial');
exports.distribution = require('./function/probability/distribution');
exports.pickRandom = require('./function/probability/pickRandom');
exports.random = require('./function/probability/random');
exports.randomInt = require('./function/probability/randomInt');

// functions - statistics
exports.min = require('./function/statistics/min');
exports.mean = require('./function/statistics/mean');
exports.max = require('./function/statistics/max');

// functions - trigonometry
exports.acos = require('./function/trigonometry/acos');
exports.asin = require('./function/trigonometry/asin');
exports.atan = require('./function/trigonometry/atan');
exports.atan2 = require('./function/trigonometry/atan2');
exports.cos = require('./function/trigonometry/cos');
exports.cot = require('./function/trigonometry/cot');
exports.csc = require('./function/trigonometry/csc');
exports.sec = require('./function/trigonometry/sec');
exports.sin = require('./function/trigonometry/sin');
exports.tan = require('./function/trigonometry/tan');

// functions - units
exports['in'] = require('./function/units/in');

// functions - utils
exports.clone =  require('./function/utils/clone');
exports.map =  require('./function/utils/map');
exports.forEach =  require('./function/utils/forEach');
exports.format =  require('./function/utils/format');
// exports.print =  require('./function/utils/print'); // TODO: add documentation for print as soon as the parser supports objects.
exports['import'] =  require('./function/utils/import');
exports['typeof'] =  require('./function/utils/typeof');

},{"./constants/Infinity":6,"./constants/LN10":7,"./constants/LN2":8,"./constants/LOG10E":9,"./constants/LOG2E":10,"./constants/NaN":11,"./constants/SQRT1_2":12,"./constants/SQRT2":13,"./constants/e":14,"./constants/false":15,"./constants/i":16,"./constants/pi":17,"./constants/tau":18,"./constants/true":19,"./function/arithmetic/abs":20,"./function/arithmetic/add":21,"./function/arithmetic/ceil":22,"./function/arithmetic/cube":23,"./function/arithmetic/divide":24,"./function/arithmetic/edivide":25,"./function/arithmetic/emultiply":26,"./function/arithmetic/epow":27,"./function/arithmetic/equal":28,"./function/arithmetic/exp":29,"./function/arithmetic/fix":30,"./function/arithmetic/floor":31,"./function/arithmetic/gcd":32,"./function/arithmetic/larger":33,"./function/arithmetic/largereq":34,"./function/arithmetic/lcm":35,"./function/arithmetic/log":36,"./function/arithmetic/log10":37,"./function/arithmetic/mod":38,"./function/arithmetic/multiply":39,"./function/arithmetic/pow":40,"./function/arithmetic/round":41,"./function/arithmetic/sign":42,"./function/arithmetic/smaller":43,"./function/arithmetic/smallereq":44,"./function/arithmetic/sqrt":45,"./function/arithmetic/square":46,"./function/arithmetic/subtract":47,"./function/arithmetic/unary":48,"./function/arithmetic/unequal":49,"./function/arithmetic/xgcd":50,"./function/complex/arg":51,"./function/complex/conj":52,"./function/complex/im":53,"./function/complex/re":54,"./function/construction/bignumber":55,"./function/construction/boolean":56,"./function/construction/complex":57,"./function/construction/index":58,"./function/construction/matrix":59,"./function/construction/number":60,"./function/construction/string":61,"./function/construction/unit":62,"./function/expression/eval":63,"./function/expression/help":64,"./function/matrix/concat":65,"./function/matrix/det":66,"./function/matrix/diag":67,"./function/matrix/eye":68,"./function/matrix/inv":69,"./function/matrix/ones":70,"./function/matrix/range":71,"./function/matrix/resize":72,"./function/matrix/size":73,"./function/matrix/squeeze":74,"./function/matrix/subset":75,"./function/matrix/transpose":76,"./function/matrix/zeros":77,"./function/probability/distribution":78,"./function/probability/factorial":79,"./function/probability/pickRandom":80,"./function/probability/random":81,"./function/probability/randomInt":82,"./function/statistics/max":83,"./function/statistics/mean":84,"./function/statistics/min":85,"./function/trigonometry/acos":86,"./function/trigonometry/asin":87,"./function/trigonometry/atan":88,"./function/trigonometry/atan2":89,"./function/trigonometry/cos":90,"./function/trigonometry/cot":91,"./function/trigonometry/csc":92,"./function/trigonometry/sec":93,"./function/trigonometry/sin":94,"./function/trigonometry/tan":95,"./function/units/in":96,"./function/utils/clone":97,"./function/utils/forEach":98,"./function/utils/format":99,"./function/utils/import":100,"./function/utils/map":101,"./function/utils/typeof":102}],104:[function(require,module,exports){
var Node = require('./Node'),
    object = require('../../util/object'),
    string = require('../../util/string'),
    collection = require('../../type/collection'),
    Matrix = require('../../type/Matrix');

/**
 * @constructor ArrayNode
 * Holds an 1-dimensional array with nodes
 * @param {Object} settings Object with the math.js configuration settings
 * @param {Array} nodes    1 dimensional array with nodes
 * @extends {Node}
 */
function ArrayNode(settings, nodes) {
  this.settings = settings; // math.js settings
  this.nodes = nodes || [];
}

ArrayNode.prototype = new Node();

/**
 * Evaluate the array
 * @return {Matrix | Array} results
 * @override
 */
ArrayNode.prototype.eval = function() {
  // evaluate all nodes in the array, and merge the results into a matrix
  var nodes = this.nodes,
      results = [];

  for (var i = 0, ii = nodes.length; i < ii; i++) {
    var node = nodes[i];
    var result = node.eval();
    results[i] = (result instanceof Matrix) ? result.valueOf() : result;
  }

  return (this.settings.matrix === 'array') ? results : new Matrix(results);
};

/**
 * Find all nodes matching given filter
 * @param {Object} filter  See Node.find for a description of the filter settings
 * @returns {Node[]} nodes
 */
ArrayNode.prototype.find = function (filter) {
  var results = [];

  // check itself
  if (this.match(filter)) {
    results.push(this);
  }

  // search in all nodes
  var nodes = this.nodes;
  for (var r = 0, rows = nodes.length; r < rows; r++) {
    var nodes_r = nodes[r];
    for (var c = 0, cols = nodes_r.length; c < cols; c++) {
      results = results.concat(nodes_r[c].find(filter));
    }
  }

  return results;
};

/**
 * Get string representation
 * @return {String} str
 * @override
 */
ArrayNode.prototype.toString = function() {
  return string.format(this.nodes);
};

module.exports = ArrayNode;

},{"../../type/Matrix":205,"../../type/collection":208,"../../util/object":214,"../../util/string":215,"./Node":109}],105:[function(require,module,exports){
var Node = require('./Node');

/**
 * @constructor AssignmentNode
 * Define a symbol, like "a = 3.2"
 *
 * @param {String} name       Symbol name
 * @param {Node} expr         The expression defining the symbol
 * @param {Scope} scope       Scope to store the result
 */
function AssignmentNode(name, expr, scope) {
  this.name = name;
  this.expr = expr;
  this.scope = scope;
}

AssignmentNode.prototype = new Node();

/**
 * Evaluate the assignment
 * @return {*} result
 */
AssignmentNode.prototype.eval = function() {
  if (this.expr === undefined) {
    throw new Error('Undefined symbol ' + this.name);
  }

  var result = this.expr.eval();
  this.scope.set(this.name, result);

  return result;
};

/**
 * Find all nodes matching given filter
 * @param {Object} filter  See Node.find for a description of the filter settings
 * @returns {Node[]} nodes
 */
AssignmentNode.prototype.find = function (filter) {
  var nodes = [];

  // check itself
  if (this.match(filter)) {
    nodes.push(this);
  }

  // search in expression
  if (this.expr) {
    nodes = nodes.concat(this.expr.find(filter));
  }

  return nodes;
};

/**
 * Get string representation
 * @return {String}
 */
AssignmentNode.prototype.toString = function() {
  return this.name + ' = ' + this.expr.toString();
};

module.exports = AssignmentNode;
},{"./Node":109}],106:[function(require,module,exports){
var Node = require('./Node');

/**
 * @constructor BlockNode
 * Holds a set with nodes
 * @extends {Node}
 */
function BlockNode() {
  this.params = [];
  this.visible = [];
}

BlockNode.prototype = new Node();

/**
 * Add a parameter
 * @param {Node} param
 * @param {Boolean} [visible]   true by default
 */
BlockNode.prototype.add = function (param, visible) {
  var index = this.params.length;
  this.params[index] = param;
  this.visible[index] = (visible != undefined) ? visible : true;
};

/**
 * Evaluate the set
 * @return {*[]} results
 * @override
 */
BlockNode.prototype.eval = function() {
  // evaluate the parameters
  var results = [];
  for (var i = 0, iMax = this.params.length; i < iMax; i++) {
    var result = this.params[i].eval();
    if (this.visible[i]) {
      results.push(result);
    }
  }

  return results;
};

/**
 * Find all nodes matching given filter
 * @param {Object} filter  See Node.find for a description of the filter settings
 * @returns {Node[]} nodes
 */
BlockNode.prototype.find = function (filter) {
  var nodes = [];

  // check itself
  if (this.match(filter)) {
    nodes.push(this);
  }

  // search in parameters
  var params = this.params;
  if (params) {
    for (var i = 0, len = params.length; i < len; i++) {
      nodes = nodes.concat(params[i].find(filter));
    }
  }

  return nodes;
};

/**
 * Get string representation
 * @return {String} str
 * @override
 */
BlockNode.prototype.toString = function() {
  var strings = [];

  for (var i = 0, iMax = this.params.length; i < iMax; i++) {
    if (this.visible[i]) {
      strings.push('\n  ' + this.params[i].toString());
    }
  }

  return '[' + strings.join(',') + '\n]';
};

module.exports = BlockNode;

},{"./Node":109}],107:[function(require,module,exports){
var Node = require('./Node'),
    string = require('../../util/string');

/**
 * @constructor ConstantNode
 * @param {*} value
 * @extends {Node}
 */
function ConstantNode(value) {
  this.value = value;
}

ConstantNode.prototype = new Node();

/**
 * Evaluate the constant (just return it)
 * @return {*} value
 */
ConstantNode.prototype.eval = function () {
  return this.value;
};

/**
 * Get string representation
 * @return {String} str
 */
ConstantNode.prototype.toString = function() {
  return string.format(this.value);
};

module.exports = ConstantNode;

},{"../../util/string":215,"./Node":109}],108:[function(require,module,exports){
var Node = require('./Node');

/**
 * @constructor FunctionNode
 * Function assignment
 *
 * @param {String} name           Function name
 * @param {String[]} variables    Variable names
 * @param {Node} expr             The function expression
 * @param {Scope} functionScope   Scope in which to write variable values
 * @param {Scope} scope           Scope to store the resulting function assignment
 */
function FunctionNode(name, variables, expr, functionScope, scope) {
  this.name = name;
  this.variables = variables;
  this.expr = expr;
  this.scope = scope;

  // create function
  this.fn = function () {
    var num = variables ? variables.length : 0;

    // validate correct number of arguments
    if (arguments.length != num) {
      throw new SyntaxError('Wrong number of arguments in function ' + name +
          ' (' + arguments.length + ' provided, ' + num + ' expected)');
    }

    // fill in the provided arguments in the functionScope variables
    for (var i = 0; i < num; i++) {
      functionScope.set(variables[i], arguments[i]);
    }

    // evaluate the expression
    return expr.eval();
  };

  // add a field describing the function syntax
  this.fn.syntax = name + '(' + variables.join(', ') + ')';
}

FunctionNode.prototype = new Node();

/**
 * Evaluate the function assignment
 * @return {function} fn
 */
FunctionNode.prototype.eval = function() {
  // put the definition in the scope
  this.scope.set(this.name, this.fn);

  return this.fn;
};

/**
 * Find all nodes matching given filter
 * @param {Object} filter  See Node.find for a description of the filter settings
 * @returns {Node[]} nodes
 */
FunctionNode.prototype.find = function (filter) {
  var nodes = [];

  // check itself
  if (this.match(filter)) {
    nodes.push(this);
  }

  // search in expression
  if (this.expr) {
    nodes = nodes.concat(this.expr.find(filter));
  }

  return nodes;
};

/**
 * get string representation
 * @return {String} str
 */
FunctionNode.prototype.toString = function() {
  return this.fn.description;
};

module.exports = FunctionNode;

},{"./Node":109}],109:[function(require,module,exports){
/**
 * Node
 */
function Node() {}

/**
 * Evaluate the node
 * @return {*} result
 */
Node.prototype.eval = function () {
  throw new Error('Cannot evaluate a Node interface');
};

/**
 * Find any node in the node tree matching given filter. For example, to
 * find all nodes of type SymbolNode having name 'x':
 *
 *     var results = Node.find({
 *         type: SymbolNode,
 *         properties: {
 *             name: 'x'
 *         }
 *     });
 *
 * @param {Object} filter       Available parameters:
 *                                  {Function} type
 *                                  {Object<String, String>} properties
 * @return {Node[]} nodes       An array with nodes matching given filter criteria
 */
Node.prototype.find = function (filter) {
  return this.match(filter) ? [this] : [];
};

/**
 * Test if this object matches given filter
 * @param {Object} filter       Available parameters:
 *                              {Function} type
 *                              {Object<String, String>} properties
 * @return {Boolean} matches    True if there is a match
 */
Node.prototype.match = function (filter) {
  var match = true;

  if (filter) {
    if (filter.type && !(this instanceof filter.type)) {
      match = false;
    }
    if (match && filter.properties) {
      for (var prop in filter.properties) {
        if (filter.properties.hasOwnProperty(prop)) {
          if (this[prop] != filter.properties[prop]) {
            match = false;
            break;
          }
        }
      }
    }
  }

  return match;
};

/**
 * Get string representation
 * @return {String}
 */
Node.prototype.toString = function() {
  return '';
};

module.exports = Node;

},{}],110:[function(require,module,exports){
var Node = require('./Node');

/**
 * @constructor OperatorNode
 * An operator with two arguments, like 2+3
 * @param {String} name     Function name, for example '+'
 * @param {function} fn     Function, for example math.add
 * @param {Node[]} params   Parameters
 */
function OperatorNode (name, fn, params) {
  this.name = name;
  this.fn = fn;
  this.params = params;
}

OperatorNode.prototype = new Node();

/**
 * Evaluate the parameters
 * @return {*} result
 */
OperatorNode.prototype.eval = function() {
  return this.fn.apply(this, this.params.map(function (param) {
    return param.eval();
  }));
};

/**
 * Find all nodes matching given filter
 * @param {Object} filter  See Node.find for a description of the filter settings
 * @returns {Node[]} nodes
 */
OperatorNode.prototype.find = function (filter) {
  var nodes = [];

  // check itself
  if (this.match(filter)) {
    nodes.push(this);
  }

  // search in parameters
  var params = this.params;
  if (params) {
    for (var i = 0, len = params.length; i < len; i++) {
      nodes = nodes.concat(params[i].find(filter));
    }
  }

  return nodes;
};

/**
 * Get string representation
 * @return {String} str
 */
OperatorNode.prototype.toString = function() {
  var params = this.params;

  switch (params.length) {
    case 1:
      if (this.name == '-') {
        // special case: unary minus
        return '-' + params[0].toString();
      }
      else {
        // for example '5!'
        return params[0].toString() + this.name;
      }

    case 2: // for example '2+3'
      var lhs = params[0].toString();
      if (params[0] instanceof OperatorNode) {
        lhs = '(' + lhs + ')';
      }
      var rhs = params[1].toString();
      if (params[1] instanceof OperatorNode) {
        rhs = '(' + rhs + ')';
      }
      return lhs + ' ' + this.name + ' ' + rhs;

    default: // this should occur. format as a function call
      return this.name + '(' + this.params.join(', ') + ')';
  }
};

module.exports = OperatorNode;

},{"./Node":109}],111:[function(require,module,exports){
var number= require('../../util/number'),

    Node = require('./Node'),
    RangeNode = require('./RangeNode'),
    SymbolNode = require('./SymbolNode'),

    BigNumber = require('bignumber.js'),
    Index = require('../../type/Index'),
    Range = require('../../type/Range'),

    isNumber = number.isNumber,
    toNumber = number.toNumber;

/**
 * @constructor ParamsNode
 * invoke a list with parameters on the results of a node
 * @param {Object} math             The math namespace containing all functions
 * @param {Node} object
 * @param {Node[]} params
 * @param {Scope[]} paramScopes     A scope for every parameter, where the
 *                                  index variable 'end' can be defined.
 */
function ParamsNode (math, object, params, paramScopes) {
  this.math = math;

  this.object = object;
  this.params = params;
  this.paramScopes = paramScopes;

  // check whether any of the params expressions uses the context symbol 'end'
  this.hasContextParams = false;
  if (params) {
    var filter = {
      type: SymbolNode,
      properties: {
        name: 'end'
      }
    };

    for (var i = 0, len = params.length; i < len; i++) {
      if (params[i].find(filter).length > 0) {
        this.hasContextParams = true;
        break;
      }
    }
  }
}

ParamsNode.prototype = new Node();

/**
 * Evaluate the parameters
 * @return {*} result
 */
ParamsNode.prototype.eval = function() {
  var i, len, params, results;

  // evaluate the object
  var object = this.object;
  if (object == undefined) {
    throw new Error ('Node undefined');
  }
  var obj = object.eval();

  // evaluate the values of context parameter 'end' when needed
  if (this.hasContextParams && typeof obj !== 'function') {
    var paramScopes = this.paramScopes,
        size = this.math.size(obj).valueOf();

    if (paramScopes && size) {
      for (i = 0, len = this.params.length; i < len; i++) {
        var paramScope = paramScopes[i];
        if (paramScope) {
          paramScope.set('end', size[i]);
        }
      }
    }
  }

  if (typeof obj === 'function') {
    // evaluate the parameters
    params = this.params;
    results = [];
    for (i = 0, len = this.params.length; i < len; i++) {
      results[i] = params[i].eval();
    }

    // invoke a function with the parameters
    return obj.apply(this, results);
  }
  else {
    // evaluate the parameters as index
    params = this.params;
    results = [];
    for (i = 0, len = this.params.length; i < len; i++) {
      var param = params[i];
      var result;

      if (param instanceof RangeNode) {
        result = param.toRange();
      }
      else {
        result = param.eval();
      }

      // convert big number to number
      if (result instanceof BigNumber) result = toNumber(result);

      // TODO: implement support for BigNumber

      // change from one-based to zero-based range
      if (result instanceof Range) {
        result.start --;
        result.end --;
      }
      else if (isNumber(result)) {
        // number
        result--;
      }
      else {
        throw new TypeError('Number or Range expected');
      }

      results[i] = result;
    }

    // get a subset of the object
    var index = Index.create(results);
    return this.math.subset(obj, index);
  }
};

/**
 * Find all nodes matching given filter
 * @param {Object} filter  See Node.find for a description of the filter settings
 * @returns {Node[]} nodes
 */
ParamsNode.prototype.find = function (filter) {
  var nodes = [];

  // check itself
  if (this.match(filter)) {
    nodes.push(this);
  }

  // search object
  if (this.object) {
    nodes = nodes.concat(this.object.find(filter));
  }

  // search in parameters
  var params = this.params;
  if (params) {
    for (var i = 0, len = params.length; i < len; i++) {
      nodes = nodes.concat(params[i].find(filter));
    }
  }

  return nodes;
};

/**
 * Get string representation
 * @return {String} str
 */
ParamsNode.prototype.toString = function() {
  // format the parameters like "(2, 4.2)"
  var str = this.object ? this.object.toString() : '';
  if (this.params) {
    str += '(' + this.params.join(', ') + ')';
  }
  return str;
};

module.exports = ParamsNode;

},{"../../type/Index":204,"../../type/Range":206,"../../util/number":213,"./Node":109,"./RangeNode":112,"./SymbolNode":113,"bignumber.js":217}],112:[function(require,module,exports){
var number = require('../../util/number'),
    Node = require('./Node'),

    BigNumber = require('bignumber.js'),
    Range = require('../../type/Range'),
    Matrix = require('../../type/Matrix'),

    toNumber = number.toNumber;

/**
 * @constructor RangeNode
 * create a range
 * @param {Object} math             The math namespace containing all functions
 * @param {Object} settings         Settings of the math
 * @param {Node[]} params
 */
function RangeNode (math, settings, params) {
  this.math = math;
  this.settings = settings;

  this.start = null;  // included lower-bound
  this.end = null;    // included upper-bound
  this.step = null;   // optional step

  if (params.length == 2) {
    this.start = params[0];
    this.end = params[1];
  }
  else if (params.length == 3) {
    this.start = params[0];
    this.step = params[1];
    this.end = params[2];
  }
  else {
    // TODO: better error message
    throw new SyntaxError('Wrong number of arguments');
  }
}

RangeNode.prototype = new Node();

/**
 * Evaluate the range
 * @return {*} result
 */
RangeNode.prototype.eval = function() {
  // evaluate the parameters
  var range = this._evalParams(),
      start = range.start,
      step = range.step,
      end = range.end;

  // generate the range (upper-bound included!)
  var array = [],
      x = start;
  if (step > 0) {
    while (x <= end) {
      array.push(x);
      x += step;
    }
  }
  else if (step < 0) {
    while (x >= end) {
      array.push(x);
      x += step;
    }
  }

  return (this.settings.matrix === 'array') ? array : new Matrix(array);
};

/**
 * Create a Range from a RangeNode
 * @return {Range} range
 */
RangeNode.prototype.toRange = function() {
  // evaluate the parameters
  var range = this._evalParams(),
      start = range.start,
      step = range.step,
      end = range.end;

  // upper-bound be included, so compensate for that
  // NOTE: this only works for integer values!
  end = this.math.add(end, (step > 0) ? 1 : -1);

  // create the range
  return new Range(start, end, step);
};

/**
 * Evaluate the range parameters start, step, end
 * @returns {{start: Number, end: Number, step: Number}} range
 * @private
 */
RangeNode.prototype._evalParams = function _evalParams() {
  var start = this.start.eval();
  var end = this.end.eval();
  var step = this.step ? this.step.eval() : 1;

  // TODO: implement support for big numbers

  // convert big numbers to numbers
  if (start instanceof BigNumber) start = toNumber(start);
  if (end instanceof BigNumber)   end   = toNumber(end);
  if (step instanceof BigNumber)  step  = toNumber(step);

  // validate parameters
  if (!number.isNumber(start)) throw new TypeError('Parameter start must be a number');
  if (!number.isNumber(end))   throw new TypeError('Parameter end must be a number');
  if (!number.isNumber(step))  throw new TypeError('Parameter step must be a number');

  return {
    start: start,
    end: end,
    step: step
  };
};

/**
 * Find all nodes matching given filter
 * @param {Object} filter  See Node.find for a description of the filter settings
 * @returns {Node[]} nodes
 */
RangeNode.prototype.find = function (filter) {
  var nodes = [];

  // check itself
  if (this.match(filter)) {
    nodes.push(this);
  }

  // search in parameters
  if (this.start) {
    nodes = nodes.concat(this.start.find(filter));
  }
  if (this.step) {
    nodes = nodes.concat(this.step.find(filter));
  }
  if (this.end) {
    nodes = nodes.concat(this.end.find(filter));
  }

  return nodes;
};

/**
 * Get string representation
 * @return {String} str
 */
RangeNode.prototype.toString = function() {
  // format the range like "start:step:end"
  var str = this.start.toString();
  if (this.step) {
    str += ':' + this.step.toString();
  }
  str += ':' + this.end.toString();

  return str;
};

module.exports = RangeNode;

},{"../../type/Matrix":205,"../../type/Range":206,"../../util/number":213,"./Node":109,"bignumber.js":217}],113:[function(require,module,exports){
var Node = require('./Node');

/**
 * @constructor SymbolNode
 * A symbol node can hold and resolve a symbol
 * @param {String} name
 * @param {Scope} scope
 * @extends {Node}
 */
function SymbolNode(name, scope) {
  this.name = name;
  this.scope = scope;
}

SymbolNode.prototype = new Node();

/**
 * Evaluate the symbol. Throws an error when the symbol is undefined.
 * @return {*} result
 * @override
 */
SymbolNode.prototype.eval = function() {
  // return the value of the symbol
  var value = this.scope.get(this.name);

  if (value === undefined) {
    throw new Error('Undefined symbol ' + this.name);
  }

  return value;
};

/**
 * Get string representation
 * @return {String} str
 * @override
 */
SymbolNode.prototype.toString = function() {
  return this.name;
};

module.exports = SymbolNode;

},{"./Node":109}],114:[function(require,module,exports){
var number= require('../../util/number'),

    Node = require('./Node'),
    RangeNode = require('./RangeNode'),
    SymbolNode = require('./SymbolNode'),

    BigNumber = require('bignumber.js'),
    Index = require('../../type/Index'),
    Range = require('../../type/Range'),

    isNumber = number.isNumber,
    toNumber = number.toNumber;

/**
 * @constructor UpdateNode
 * Update a symbol value, like a(2,3) = 4.5
 *
 * @param {Object} math                 The math namespace containing all functions
 * @param {String} name                 Symbol name
 * @param {Node[] | undefined} params   One or more parameters
 * @param {Scope[]}  paramScopes        A scope for every parameter, where the
 *                                      index variable 'end' can be defined.
 * @param {Node} expr                   The expression defining the symbol
 * @param {Scope} scope                 Scope to store the result
 */
function UpdateNode(math, name, params, paramScopes, expr, scope) {
  this.math = math;

  this.name = name;
  this.params = params;
  this.paramScopes = paramScopes;
  this.expr = expr;
  this.scope = scope;

  // check whether any of the params expressions uses the context symbol 'end'
  this.hasContextParams = false;
  var filter = {
    type: SymbolNode,
    properties: {
      name: 'end'
    }
  };

  for (var i = 0, len = params.length; i < len; i++) {
    if (params[i].find(filter).length > 0) {
      this.hasContextParams = true;
      break;
    }
  }
}

UpdateNode.prototype = new Node();

/**
 * Evaluate the assignment
 * @return {*} result
 */
UpdateNode.prototype.eval = function() {
  if (this.expr === undefined) {
    throw new Error('Undefined symbol ' + this.name);
  }

  var result;

  // test if definition is currently undefined
  var prevResult = this.scope.get(this.name);
  if (prevResult == undefined) {
    throw new Error('Undefined symbol ' + this.name);
  }

  // evaluate the values of context parameter 'end' when needed
  if (this.hasContextParams && typeof prevResult !== 'function') {
    var paramScopes = this.paramScopes,
        size = this.math.size(prevResult).valueOf();

    if (paramScopes && size) {
      for (var i = 0, len = this.params.length; i < len; i++) {
        var paramScope = paramScopes[i];
        if (paramScope) {
          paramScope.set('end', size[i]);
        }
      }
    }
  }

  // change part of a matrix, for example "a=[]", "a(2,3)=4.5"
  var paramResults = [];
  this.params.forEach(function (param) {
    var result;

    if (param instanceof RangeNode) {
      result = param.toRange();
    }
    else {
      result = param.eval();
    }

    // convert big number to number
    if (result instanceof BigNumber) result = toNumber(result);

    // TODO: implement support for BigNumber

    // change from one-based to zero-based range
    if (result instanceof Range) {
      result.start --;
      result.end --;
    }
    else if (isNumber(result)) {
      // number
      result--;
    }
    else {
      throw new TypeError('Number or Range expected');
    }

    paramResults.push(result);
  });

  // evaluate the expression
  var exprResult = this.expr.eval();

  // replace subset
  var index = Index.create(paramResults);
  result = this.math.subset(prevResult, index, exprResult);

  this.scope.set(this.name, result);

  return result;
};

/**
 * Find all nodes matching given filter
 * @param {Object} filter  See Node.find for a description of the filter settings
 * @returns {Node[]} nodes
 */
UpdateNode.prototype.find = function (filter) {
  var nodes = [];

  // check itself
  if (this.match(filter)) {
    nodes.push(this);
  }

  // search in parameters
  var params = this.params;
  if (params) {
    for (var i = 0, len = params.length; i < len; i++) {
      nodes = nodes.concat(params[i].find(filter));
    }
  }

  // search in expression
  if (this.expr) {
    nodes = nodes.concat(this.expr.find(filter));
  }

  return nodes;
};

/**
 * Get string representation
 * @return {String}
 */
UpdateNode.prototype.toString = function() {
  var str = '';

  str += this.name;
  if (this.params && this.params.length) {
    str += '(' + this.params.join(', ') + ')';
  }
  str += ' = ';
  str += this.expr.toString();

  return str;
};

module.exports = UpdateNode;

},{"../../type/Index":204,"../../type/Range":206,"../../util/number":213,"./Node":109,"./RangeNode":112,"./SymbolNode":113,"bignumber.js":217}],115:[function(require,module,exports){
/**
 * Custom node handlers,
 * (can be added to the exports object)
 */

},{}],116:[function(require,module,exports){
exports.AssignmentNode = require('./AssignmentNode');
exports.BlockNode = require('./BlockNode');
exports.ConstantNode = require('./ConstantNode');
exports.FunctionNode = require('./FunctionNode');
exports.ArrayNode = require('./ArrayNode');
exports.Node = require('./Node');
exports.OperatorNode = require('./OperatorNode');
exports.ParamsNode = require('./ParamsNode');
exports.RangeNode = require('./RangeNode');
exports.SymbolNode = require('./SymbolNode');
exports.UpdateNode = require('./UpdateNode');

exports.handlers = require('./handlers');

},{"./ArrayNode":104,"./AssignmentNode":105,"./BlockNode":106,"./ConstantNode":107,"./FunctionNode":108,"./Node":109,"./OperatorNode":110,"./ParamsNode":111,"./RangeNode":112,"./SymbolNode":113,"./UpdateNode":114,"./handlers":115}],117:[function(require,module,exports){
module.exports = function (math) {
  var util = require('../../util/index'),

      BigNumber = require('bignumber.js'),
      Complex = require('../../type/Complex'),
      Matrix = require('../../type/Matrix'),
      collection = require('../../type/collection'),

      isNumber = util.number.isNumber,
      isBoolean = util['boolean'].isBoolean,
      isComplex = Complex.isComplex,
      isCollection = collection.isCollection;

  /**
   * Calculate the absolute value of a value.
   *
   *     abs(x)
   *
   * For matrices, the function is evaluated element wise.
   *
   * @param  {Number | BigNumber | Boolean | Complex | Array | Matrix} x
   * @return {Number | BigNumber | Complex | Array | Matrix} res
   */
  math.abs = function abs(x) {
    if (arguments.length != 1) {
      throw new math.error.ArgumentsError('abs', arguments.length, 1);
    }

    if (isNumber(x)) {
      return Math.abs(x);
    }

    if (isComplex(x)) {
      return Math.sqrt(x.re * x.re + x.im * x.im);
    }

    if (x instanceof BigNumber) {
      return x.abs();
    }

    if (isCollection(x)) {
      return collection.deepMap(x, abs);
    }

    if (isBoolean(x)) {
      return Math.abs(x);
    }

    throw new math.error.UnsupportedTypeError('abs', x);
  };
};

},{"../../type/Complex":202,"../../type/Matrix":205,"../../type/collection":208,"../../util/index":212,"bignumber.js":217}],118:[function(require,module,exports){
module.exports = function (math) {
  var util = require('../../util/index'),

      BigNumber = require('bignumber.js'),
      Complex = require('../../type/Complex'),
      Matrix = require('../../type/Matrix'),
      Unit = require('../../type/Unit'),
      collection = require('../../type/collection'),

      isBoolean = util['boolean'].isBoolean,
      isNumber = util.number.isNumber,
      toNumber = util.number.toNumber,
      toBigNumber = util.number.toBigNumber,
      isString = util.string.isString,
      isComplex = Complex.isComplex,
      isUnit = Unit.isUnit,
      isCollection = collection.isCollection;

  /**
   * Add two values
   *
   *     x + y
   *     add(x, y)
   *
   * For matrices, the function is evaluated element wise.
   *
   * @param  {Number | BigNumber | Boolean | Complex | Unit | String | Array | Matrix} x
   * @param  {Number | BigNumber | Boolean | Complex | Unit | String | Array | Matrix} y
   * @return {Number | BigNumber | Complex | Unit | String | Array | Matrix} res
   */
  math.add = function add(x, y) {
    if (arguments.length != 2) {
      throw new math.error.ArgumentsError('add', arguments.length, 2);
    }

    if (isNumber(x)) {
      if (isNumber(y)) {
        // number + number
        return x + y;
      }
      else if (isComplex(y)) {
        // number + complex
        return new Complex(
            x + y.re,
            y.im
        )
      }
    }

    if (isComplex(x)) {
      if (isComplex(y)) {
        // complex + complex
        return new Complex(
            x.re + y.re,
            x.im + y.im
        );
      }
      else if (isNumber(y)) {
        // complex + number
        return new Complex(
            x.re + y,
            x.im
        )
      }
    }

    if (isUnit(x)) {
      if (isUnit(y)) {
        if (!x.equalBase(y)) {
          throw new Error('Units do not match');
        }

        if (x.value == null) {
          throw new Error('Unit on left hand side of operator + has an undefined value');
        }

        if (y.value == null) {
          throw new Error('Unit on right hand side of operator + has an undefined value');
        }

        var res = x.clone();
        res.value += y.value;
        res.fixPrefix = false;
        return res;
      }
    }

    if (x instanceof BigNumber) {
      // try to convert to big number
      if (isNumber(y)) {
        y = toBigNumber(y);
      }
      else if (isBoolean(y)) {
        y = new BigNumber(y ? 1 : 0);
      }

      if (y instanceof BigNumber) {
        return x.plus(y);
      }

      // downgrade to Number
      return add(toNumber(x), y);
    }
    if (y instanceof BigNumber) {
      // try to convert to big number
      if (isNumber(x)) {
        x = toBigNumber(x);
      }
      else if (isBoolean(x)) {
        x = new BigNumber(x ? 1 : 0);
      }

      if (x instanceof BigNumber) {
        return x.plus(y)
      }

      // downgrade to Number
      return add(x, toNumber(y));
    }

    if (isString(x) || isString(y)) {
      return x + y;
    }

    if (isCollection(x) || isCollection(y)) {
      return collection.deepMap2(x, y, add);
    }

    if (isBoolean(x)) {
      return add(+x, y);
    }
    if (isBoolean(y)) {
      return add(x, +y);
    }

    throw new math.error.UnsupportedTypeError('add', x, y);
  };
};

},{"../../type/Complex":202,"../../type/Matrix":205,"../../type/Unit":207,"../../type/collection":208,"../../util/index":212,"bignumber.js":217}],119:[function(require,module,exports){
module.exports = function (math) {
  var util = require('../../util/index'),

      BigNumber = require('bignumber.js'),
      Complex = require('../../type/Complex'),
      collection = require('../../type/collection'),

      isNumber = util.number.isNumber,
      isBoolean = util['boolean'].isBoolean,
      isCollection =collection.isCollection,
      isComplex = Complex.isComplex;

  /**
   * Round a value towards plus infinity
   *
   *     ceil(x)
   *
   * For matrices, the function is evaluated element wise.
   *
   * @param  {Number | BigNumber | Boolean | Complex | Array | Matrix} x
   * @return {Number | BigNumber | Complex | Array | Matrix} res
   */
  math.ceil = function ceil(x) {
    if (arguments.length != 1) {
      throw new math.error.ArgumentsError('ceil', arguments.length, 1);
    }

    if (isNumber(x)) {
      return Math.ceil(x);
    }

    if (isComplex(x)) {
      return new Complex (
          Math.ceil(x.re),
          Math.ceil(x.im)
      );
    }

    if (x instanceof BigNumber) {
      return x.ceil();
    }

    if (isCollection(x)) {
      return collection.deepMap(x, ceil);
    }

    if (isBoolean(x)) {
      return Math.ceil(x);
    }

    throw new math.error.UnsupportedTypeError('ceil', x);
  };
};

},{"../../type/Complex":202,"../../type/collection":208,"../../util/index":212,"bignumber.js":217}],120:[function(require,module,exports){
module.exports = function (math) {
  var util = require('../../util/index'),

      BigNumber = require('bignumber.js'),
      Complex = require('../../type/Complex'),
      collection = require('../../type/collection'),

      isNumber = util.number.isNumber,
      isBoolean = util['boolean'].isBoolean,
      isComplex = Complex.isComplex,
      isCollection = collection.isCollection;

  /**
   * Compute the cube of a value
   *
   *     x .* x .* x
   *     cube(x)
   *
   * For matrices, the function is evaluated element wise.
   *
   * @param  {Number | BigNumber | Boolean | Complex | Array | Matrix} x
   * @return {Number | BigNumber | Complex | Array | Matrix} res
   */
  math.cube = function cube(x) {
    if (arguments.length != 1) {
      throw new math.error.ArgumentsError('cube', arguments.length, 1);
    }

    if (isNumber(x)) {
      return x * x * x;
    }

    if (isComplex(x)) {
      return math.multiply(math.multiply(x, x), x);
    }

    if (x instanceof BigNumber) {
      return x.times(x).times(x);
    }

    if (isCollection(x)) {
      return collection.deepMap(x, cube);
    }

    if (isBoolean(x)) {
      return cube(+x);
    }

    throw new math.error.UnsupportedTypeError('cube', x);
  };
};

},{"../../type/Complex":202,"../../type/collection":208,"../../util/index":212,"bignumber.js":217}],121:[function(require,module,exports){
module.exports = function(math) {
  var util = require('../../util/index'),

      BigNumber = require('bignumber.js'),
      Complex = require('../../type/Complex'),
      Matrix = require('../../type/Matrix'),
      Unit = require('../../type/Unit'),
      collection = require('../../type/collection'),

      isNumber = util.number.isNumber,
      toNumber = util.number.toNumber,
      toBigNumber = util.number.toBigNumber,
      isBoolean = util['boolean'].isBoolean,
      isComplex = Complex.isComplex,
      isUnit = Unit.isUnit,
      isCollection = collection.isCollection;

  /**
   * Divide two values.
   *
   *     x / y
   *     divide(x, y)
   *
   * @param  {Number | BigNumber | Boolean | Complex | Unit | Array | Matrix} x
   * @param  {Number | BigNumber | Boolean | Complex} y
   * @return {Number | BigNumber | Complex | Unit | Array | Matrix} res
   */
  math.divide = function divide(x, y) {
    if (arguments.length != 2) {
      throw new math.error.ArgumentsError('divide', arguments.length, 2);
    }

    if (isNumber(x)) {
      if (isNumber(y)) {
        // number / number
        return x / y;
      }
      else if (isComplex(y)) {
        // number / complex
        return _divideComplex(new Complex(x, 0), y);
      }
    }

    if (isComplex(x)) {
      if (isComplex(y)) {
        // complex / complex
        return _divideComplex(x, y);
      }
      else if (isNumber(y)) {
        // complex / number
        return _divideComplex(x, new Complex(y, 0));
      }
    }

    if (x instanceof BigNumber) {
      // try to convert to big number
      if (isNumber(y)) {
        y = toBigNumber(y);
      }
      else if (isBoolean(y)) {
        y = new BigNumber(y ? 1 : 0);
      }

      if (y instanceof BigNumber) {
        return x.div(y);
      }

      // downgrade to Number
      return divide(toNumber(x), y);
    }
    if (y instanceof BigNumber) {
      // try to convert to big number
      if (isNumber(x)) {
        x = toBigNumber(x);
      }
      else if (isBoolean(x)) {
        x = new BigNumber(x ? 1 : 0);
      }

      if (x instanceof BigNumber) {
        return x.div(y)
      }

      // downgrade to Number
      return divide(x, toNumber(y));
    }

    if (isUnit(x)) {
      if (isNumber(y)) {
        var res = x.clone();
        res.value /= y;
        return res;
      }
    }

    if (isCollection(x)) {
      if (isCollection(y)) {
        // TODO: implement matrix right division using pseudo inverse
        // http://www.mathworks.nl/help/matlab/ref/mrdivide.html
        // http://www.gnu.org/software/octave/doc/interpreter/Arithmetic-Ops.html
        // http://stackoverflow.com/questions/12263932/how-does-gnu-octave-matrix-division-work-getting-unexpected-behaviour
        return math.multiply(x, math.inv(y));
      }
      else {
        // matrix / scalar
        return collection.deepMap2(x, y, divide);
      }
    }

    if (isCollection(y)) {
      // TODO: implement matrix right division using pseudo inverse
      return math.multiply(x, math.inv(y));
    }

    if (isBoolean(x)) {
      return divide(+x, y);
    }
    if (isBoolean(y)) {
      return divide(x, +y);
    }

    throw new math.error.UnsupportedTypeError('divide', x, y);
  };

  /**
   * Divide two complex numbers. x / y or divide(x, y)
   * @param {Complex} x
   * @param {Complex} y
   * @return {Complex} res
   * @private
   */
  function _divideComplex (x, y) {
    var den = y.re * y.re + y.im * y.im;
    if (den != 0) {
      return new Complex(
          (x.re * y.re + x.im * y.im) / den,
          (x.im * y.re - x.re * y.im) / den
      );
    }
    else {
      // both y.re and y.im are zero
      return new Complex(
          (x.re != 0) ? (x.re / 0) : 0,
          (x.im != 0) ? (x.im / 0) : 0
      );
    }
  }
};

},{"../../type/Complex":202,"../../type/Matrix":205,"../../type/Unit":207,"../../type/collection":208,"../../util/index":212,"bignumber.js":217}],122:[function(require,module,exports){
module.exports = function (math) {
  var collection = require('../../type/collection');

  /**
   * Divide two values element wise.
   *
   *     x ./ y
   *     edivide(x, y)
   *
   * @param  {Number | BigNumber | Boolean | Complex | Unit | Array | Matrix} x
   * @param  {Number | BigNumber | Boolean | Complex | Unit | Array | Matrix} y
   * @return {Number | BigNumber | Complex | Unit | Array | Matrix} res
   */
  math.edivide = function edivide(x, y) {
    if (arguments.length != 2) {
      throw new math.error.ArgumentsError('edivide', arguments.length, 2);
    }

    return collection.deepMap2(x, y, math.divide);
  };
};

},{"../../type/collection":208}],123:[function(require,module,exports){
module.exports = function (math) {
  var collection = require('../../type/collection');

  /**
   * Multiply two values element wise.
   *
   *     x .* y
   *     emultiply(x, y)
   *
   * @param  {Number | BigNumber | Boolean | Complex | Unit | Array | Matrix} x
   * @param  {Number | BigNumber | Boolean | Complex | Unit | Array | Matrix} y
   * @return {Number | BigNumber | Complex | Unit | Array | Matrix} res
   */
  math.emultiply = function emultiply(x, y) {
    if (arguments.length != 2) {
      throw new math.error.ArgumentsError('emultiply', arguments.length, 2);
    }

    return collection.deepMap2(x, y, math.multiply);
  };
};

},{"../../type/collection":208}],124:[function(require,module,exports){
module.exports = function (math) {
  var collection = require('../../type/collection');

  /**
   * Calculates the power of x to y element wise
   *
   *     x .^ y
   *     epow(x, y)
   *
   * @param  {Number | BigNumber | Boolean | Complex | Unit | Array | Matrix} x
   * @param  {Number | BigNumber | Boolean | Complex | Unit | Array | Matrix} y
   * @return {Number | BigNumber | Complex | Unit | Array | Matrix} res
   */
  math.epow = function epow(x, y) {
    if (arguments.length != 2) {
      throw new math.error.ArgumentsError('epow', arguments.length, 2);
    }

    return collection.deepMap2(x, y, math.pow);
  };
};

},{"../../type/collection":208}],125:[function(require,module,exports){
module.exports = function (math) {
  var util = require('../../util/index'),

      BigNumber = require('bignumber.js'),
      Complex = require('../../type/Complex'),
      Unit = require('../../type/Unit'),
      collection = require('../../type/collection'),

      isNumber = util.number.isNumber,
      toNumber = util.number.toNumber,
      toBigNumber = util.number.toBigNumber,
      isBoolean = util['boolean'].isBoolean,
      isString = util.string.isString,
      isComplex = Complex.isComplex,
      isUnit = Unit.isUnit,
      isCollection = collection.isCollection;

  /**
   * Check if value x equals y,
   *
   *     x == y
   *     equal(x, y)
   *
   * For matrices, the function is evaluated element wise.
   * In case of complex numbers, x.re must equal y.re, and x.im must equal y.im.
   *
   * @param  {Number | BigNumber | Boolean | Complex | Unit | String | Array | Matrix} x
   * @param  {Number | BigNumber | Boolean | Complex | Unit | String | Array | Matrix} y
   * @return {Boolean | Array | Matrix} res
   */
  math.equal = function equal(x, y) {
    if (arguments.length != 2) {
      throw new math.error.ArgumentsError('equal', arguments.length, 2);
    }

    if (isNumber(x)) {
      if (isNumber(y)) {
        return x == y;
      }
      else if (isComplex(y)) {
        return (x == y.re) && (y.im == 0);
      }
    }

    if (isComplex(x)) {
      if (isNumber(y)) {
        return (x.re == y) && (x.im == 0);
      }
      else if (isComplex(y)) {
        return (x.re == y.re) && (x.im == y.im);
      }
    }

    if (x instanceof BigNumber) {
      // try to convert to big number
      if (isNumber(y)) {
        y = toBigNumber(y);
      }
      else if (isBoolean(y)) {
        y = new BigNumber(y ? 1 : 0);
      }

      if (y instanceof BigNumber) {
        return x.eq(y);
      }

      // downgrade to Number
      return equal(toNumber(x), y);
    }
    if (y instanceof BigNumber) {
      // try to convert to big number
      if (isNumber(x)) {
        x = toBigNumber(x);
      }
      else if (isBoolean(x)) {
        x = new BigNumber(x ? 1 : 0);
      }

      if (x instanceof BigNumber) {
        return x.eq(y)
      }

      // downgrade to Number
      return equal(x, toNumber(y));
    }

    if ((isUnit(x)) && (isUnit(y))) {
      if (!x.equalBase(y)) {
        throw new Error('Cannot compare units with different base');
      }
      return x.value == y.value;
    }

    if (isString(x) || isString(y)) {
      return x == y;
    }

    if (isCollection(x) || isCollection(y)) {
      return collection.deepMap2(x, y, equal);
    }

    if (isBoolean(x)) {
      return equal(+x, y);
    }
    if (isBoolean(y)) {
      return equal(x, +y);
    }

    throw new math.error.UnsupportedTypeError('equal', x, y);
  };
};

},{"../../type/Complex":202,"../../type/Unit":207,"../../type/collection":208,"../../util/index":212,"bignumber.js":217}],126:[function(require,module,exports){
module.exports = function (math) {
  var util = require('../../util/index'),

      BigNumber = require('bignumber.js'),
      Complex = require('../../type/Complex'),
      Matrix = require('../../type/Matrix'),
      collection = require('../../type/collection'),

      isNumber = util.number.isNumber,
      isBoolean = util['boolean'].isBoolean,
      isComplex = Complex.isComplex,
      isCollection = collection.isCollection;

  /**
   * Calculate the exponent of a value
   *
   *     exp(x)
   *
   * For matrices, the function is evaluated element wise.
   *
   * @param {Number | Boolean | Complex | Array | Matrix} x
   * @return {Number | Complex | Array | Matrix} res
   */
  math.exp = function exp (x) {
    if (arguments.length != 1) {
      throw new math.error.ArgumentsError('exp', arguments.length, 1);
    }

    if (isNumber(x)) {
      return Math.exp(x);
    }

    if (isComplex(x)) {
      var r = Math.exp(x.re);
      return new Complex(
          r * Math.cos(x.im),
          r * Math.sin(x.im)
      );
    }

    if (x instanceof BigNumber) {
      // TODO: implement BigNumber support
      // downgrade to Number
      return exp(util.number.toNumber(x));
    }

    if (isCollection(x)) {
      return collection.deepMap(x, exp);
    }

    if (isBoolean(x)) {
      return Math.exp(x);
    }

    throw new math.error.UnsupportedTypeError('exp', x);
  };
};

},{"../../type/Complex":202,"../../type/Matrix":205,"../../type/collection":208,"../../util/index":212,"bignumber.js":217}],127:[function(require,module,exports){
module.exports = function (math) {
  var util = require('../../util/index'),

      BigNumber = require('bignumber.js'),
      Complex = require('../../type/Complex'),
      collection = require('../../type/collection'),

      isNumber = util.number.isNumber,
      isBoolean = util['boolean'].isBoolean,
      isComplex = Complex.isComplex,
      isCollection = collection.isCollection;

  /**
   * Round a value towards zero
   *
   *     fix(x)
   *
   * For matrices, the function is evaluated element wise.
   *
   * @param {Number | Boolean | Complex | Array | Matrix} x
   * @return {Number | Complex | Array | Matrix} res
   */
  math.fix = function fix(x) {
    if (arguments.length != 1) {
      throw new math.error.ArgumentsError('fix', arguments.length, 1);
    }

    if (isNumber(x)) {
      return (x > 0) ? Math.floor(x) : Math.ceil(x);
    }

    if (isComplex(x)) {
      return new Complex(
          (x.re > 0) ? Math.floor(x.re) : Math.ceil(x.re),
          (x.im > 0) ? Math.floor(x.im) : Math.ceil(x.im)
      );
    }

    if (x instanceof BigNumber) {
      return x.isNegative() ? x.ceil() : x.floor();
    }

    if (isCollection(x)) {
      return collection.deepMap(x, fix);
    }

    if (isBoolean(x)) {
      return fix(+x);
    }

    throw new math.error.UnsupportedTypeError('fix', x);
  };
};

},{"../../type/Complex":202,"../../type/collection":208,"../../util/index":212,"bignumber.js":217}],128:[function(require,module,exports){
module.exports = function (math) {
  var util = require('../../util/index'),

      BigNumber = require('bignumber.js'),
      Complex = require('../../type/Complex'),
      collection = require('../../type/collection'),

      isNumber = util.number.isNumber,
      isBoolean = util['boolean'].isBoolean,
      isComplex = Complex.isComplex,
      isCollection = collection.isCollection;

  /**
   * Round a value towards minus infinity
   *
   *     floor(x)
   *
   * For matrices, the function is evaluated element wise.
   *
   * @param  {Number | BigNumber | Boolean | Complex | Array | Matrix} x
   * @return {Number | BigNumber | Complex | Array | Matrix} res
   */
  math.floor = function floor(x) {
    if (arguments.length != 1) {
      throw new math.error.ArgumentsError('floor', arguments.length, 1);
    }

    if (isNumber(x)) {
      return Math.floor(x);
    }

    if (isComplex(x)) {
      return new Complex (
          Math.floor(x.re),
          Math.floor(x.im)
      );
    }

    if (x instanceof BigNumber) {
      return x.floor();
    }

    if (isCollection(x)) {
      return collection.deepMap(x, floor);
    }

    if (isBoolean(x)) {
      return floor(+x);
    }

    throw new math.error.UnsupportedTypeError('floor', x);
  };
};

},{"../../type/Complex":202,"../../type/collection":208,"../../util/index":212,"bignumber.js":217}],129:[function(require,module,exports){
module.exports = function (math) {
  var util = require('../../util/index'),

      BigNumber = require('bignumber.js'),
      collection = require('../../type/collection'),

      isNumber = util.number.isNumber,
      toNumber = util.number.toNumber,
      isBoolean = util['boolean'].isBoolean,
      isInteger = util.number.isInteger,
      isCollection = collection.isCollection;

  /**
   * Calculate the greatest common divisor for two or more values or arrays.
   *
   *     gcd(a, b)
   *     gcd(a, b, c, ...)
   *
   * For matrices, the function is evaluated element wise.
   *
   * @param {... Number | Boolean | Array | Matrix} args    two or more integer numbers
   * @return {Number | Array | Matrix} greatest common divisor
   */
  math.gcd = function gcd(args) {
    var a = arguments[0],
        b = arguments[1],
        r; // remainder

    if (arguments.length == 2) {
      // two arguments
      if (isNumber(a) && isNumber(b)) {
        if (!isInteger(a) || !isInteger(b)) {
          throw new Error('Parameters in function gcd must be integer numbers');
        }

        // http://en.wikipedia.org/wiki/Euclidean_algorithm
        while (b != 0) {
          r = a % b;
          a = b;
          b = r;
        }
        return (a < 0) ? -a : a;
      }

      // evaluate gcd element wise
      if (isCollection(a) || isCollection(b)) {
        return collection.deepMap2(a, b, gcd);
      }

      // TODO: implement BigNumber support for gcd

      // downgrade bignumbers to numbers
      if (a instanceof BigNumber) {
        return gcd(toNumber(a), b);
      }
      if (b instanceof BigNumber) {
        return gcd(a, toNumber(b));
      }

      if (isBoolean(a)) {
        return gcd(+a, b);
      }
      if (isBoolean(b)) {
        return gcd(a, +b);
      }

      throw new math.error.UnsupportedTypeError('gcd', a, b);
    }

    if (arguments.length > 2) {
      // multiple arguments. Evaluate them iteratively
      for (var i = 1; i < arguments.length; i++) {
        a = gcd(a, arguments[i]);
      }
      return a;
    }

    // zero or one argument
    throw new SyntaxError('Function gcd expects two or more arguments');
  };
};

},{"../../type/collection":208,"../../util/index":212,"bignumber.js":217}],130:[function(require,module,exports){
module.exports = function (math) {
  var util = require('../../util/index'),

      BigNumber = require('bignumber.js'),
      Complex = require('../../type/Complex'),
      Unit = require('../../type/Unit'),
      collection = require('../../type/collection'),

      isNumber = util.number.isNumber,
      toNumber = util.number.toNumber,
      toBigNumber = util.number.toBigNumber,
      isBoolean = util['boolean'].isBoolean,
      isString = util.string.isString,
      isComplex = Complex.isComplex,
      isUnit = Unit.isUnit,
      isCollection = collection.isCollection;

  /**
   * Check if value x is larger y
   *
   *    x > y
   *    larger(x, y)
   *
   * For matrices, the function is evaluated element wise.
   * In case of complex numbers, the absolute values of a and b are compared.
   *
   * @param  {Number | BigNumber | Boolean | Unit | String | Array | Matrix} x
   * @param  {Number | BigNumber | Boolean | Unit | String | Array | Matrix} y
   * @return {Boolean | Array | Matrix} res
   */
  math.larger = function larger(x, y) {
    if (arguments.length != 2) {
      throw new math.error.ArgumentsError('larger', arguments.length, 2);
    }

    if (isNumber(x) && isNumber(y)) {
      return x > y;
    }

    if (x instanceof BigNumber) {
      // try to convert to big number
      if (isNumber(y)) {
        y = toBigNumber(y);
      }
      else if (isBoolean(y)) {
        y = new BigNumber(y ? 1 : 0);
      }

      if (y instanceof BigNumber) {
        return x.gt(y);
      }

      // downgrade to Number
      return larger(toNumber(x), y);
    }
    if (y instanceof BigNumber) {
      // try to convert to big number
      if (isNumber(x)) {
        x = toBigNumber(x);
      }
      else if (isBoolean(x)) {
        x = new BigNumber(x ? 1 : 0);
      }

      if (x instanceof BigNumber) {
        return x.gt(y)
      }

      // downgrade to Number
      return larger(x, toNumber(y));
    }

    if ((isUnit(x)) && (isUnit(y))) {
      if (!x.equalBase(y)) {
        throw new Error('Cannot compare units with different base');
      }
      return x.value > y.value;
    }

    if (isString(x) || isString(y)) {
      return x > y;
    }

    if (isCollection(x) || isCollection(y)) {
      return collection.deepMap2(x, y, larger);
    }

    if (isBoolean(x)) {
      return larger(+x, y);
    }
    if (isBoolean(y)) {
      return larger(x, +y);
    }

    if (isComplex(x) || isComplex(y)) {
      throw new TypeError('No ordering relation is defined for complex numbers');
    }

    throw new math.error.UnsupportedTypeError('larger', x, y);
  };
};

},{"../../type/Complex":202,"../../type/Unit":207,"../../type/collection":208,"../../util/index":212,"bignumber.js":217}],131:[function(require,module,exports){
module.exports = function (math) {
  var util = require('../../util/index'),

      BigNumber = require('bignumber.js'),
      Complex = require('../../type/Complex'),
      Unit = require('../../type/Unit'),
      collection = require('../../type/collection'),

      isNumber = util.number.isNumber,
      toNumber = util.number.toNumber,
      toBigNumber = util.number.toBigNumber,
      isBoolean = util['boolean'].isBoolean,
      isString = util.string.isString,
      isComplex = Complex.isComplex,
      isUnit = Unit.isUnit,
      isCollection = collection.isCollection;

  /**
   * Check if value x is larger or equal to y
   *
   *     x >= y
   *     largereq(x, y)
   *
   * For matrices, the function is evaluated element wise.
   * In case of complex numbers, the absolute values of a and b are compared.
   *
   * @param  {Number | BigNumber | Boolean | Unit | String | Array | Matrix} x
   * @param  {Number | BigNumber | Boolean | Unit | String | Array | Matrix} y
   * @return {Boolean | Array | Matrix} res
   */
  math.largereq = function largereq(x, y) {
    if (arguments.length != 2) {
      throw new math.error.ArgumentsError('largereq', arguments.length, 2);
    }

    if (isNumber(x) && isNumber(y)) {
      return x >= y;
    }

    if (x instanceof BigNumber) {
      // try to convert to big number
      if (isNumber(y)) {
        y = toBigNumber(y);
      }
      else if (isBoolean(y)) {
        y = new BigNumber(y ? 1 : 0);
      }

      if (y instanceof BigNumber) {
        return x.gte(y);
      }

      // downgrade to Number
      return largereq(toNumber(x), y);
    }
    if (y instanceof BigNumber) {
      // try to convert to big number
      if (isNumber(x)) {
        x = toBigNumber(x);
      }
      else if (isBoolean(x)) {
        x = new BigNumber(x ? 1 : 0);
      }

      if (x instanceof BigNumber) {
        return x.gte(y)
      }

      // downgrade to Number
      return largereq(x, toNumber(y));
    }

    if ((isUnit(x)) && (isUnit(y))) {
      if (!x.equalBase(y)) {
        throw new Error('Cannot compare units with different base');
      }
      return x.value >= y.value;
    }

    if (isString(x) || isString(y)) {
      return x >= y;
    }

    if (isCollection(x) || isCollection(y)) {
      return collection.deepMap2(x, y, largereq);
    }

    if (isBoolean(x)) {
      return largereq(+x, y);
    }
    if (isBoolean(y)) {
      return largereq(x, +y);
    }

    if (isComplex(x) || isComplex(y)) {
      throw new TypeError('No ordering relation is defined for complex numbers');
    }

    throw new math.error.UnsupportedTypeError('largereq', x, y);
  };
};

},{"../../type/Complex":202,"../../type/Unit":207,"../../type/collection":208,"../../util/index":212,"bignumber.js":217}],132:[function(require,module,exports){
module.exports = function (math) {
  var util = require('../../util/index'),

      BigNumber = require('bignumber.js'),
      collection = require('../../type/collection'),

      isNumber = util.number.isNumber,
      toNumber = util.number.toNumber,
      isBoolean = util['boolean'].isBoolean,
      isInteger = util.number.isInteger,
      isCollection = collection.isCollection;

  /**
   * Calculate the least common multiple for two or more values or arrays.
   *
   *     lcm(a, b)
   *     lcm(a, b, c, ...)
   *
   * lcm is defined as:
   *     lcm(a, b) = abs(a * b) / gcd(a, b)
   *
   * For matrices, the function is evaluated element wise.
   *
   * @param {... Number | Boolean | Array | Matrix} args    two or more integer numbers
   * @return {Number | Array | Matrix} least common multiple
   */
  math.lcm = function lcm(args) {
    var a = arguments[0],
        b = arguments[1],
        t;

    if (arguments.length == 2) {
      // two arguments
      if (isNumber(a) && isNumber(b)) {
        if (!isInteger(a) || !isInteger(b)) {
          throw new Error('Parameters in function lcm must be integer numbers');
        }

        if (a == 0 || b == 0) {
          return 0;
        }

        // http://en.wikipedia.org/wiki/Euclidean_algorithm
        // evaluate gcd here inline to reduce overhead
        var prod = a * b;
        while (b != 0) {
          t = b;
          b = a % t;
          a = t;
        }
        return Math.abs(prod / a);
      }

      // evaluate lcm element wise
      if (isCollection(a) || isCollection(b)) {
        return collection.deepMap2(a, b, lcm);
      }

      if (isBoolean(a)) {
        return lcm(+a, b);
      }
      if (isBoolean(b)) {
        return lcm(a, +b);
      }

      // TODO: implement BigNumber support for lcm

      // downgrade bignumbers to numbers
      if (a instanceof BigNumber) {
        return lcm(toNumber(a), b);
      }
      if (b instanceof BigNumber) {
        return lcm(a, toNumber(b));
      }

      throw new math.error.UnsupportedTypeError('lcm', a, b);
    }

    if (arguments.length > 2) {
      // multiple arguments. Evaluate them iteratively
      for (var i = 1; i < arguments.length; i++) {
        a = lcm(a, arguments[i]);
      }
      return a;
    }

    // zero or one argument
    throw new SyntaxError('Function lcm expects two or more arguments');
  };
};

},{"../../type/collection":208,"../../util/index":212,"bignumber.js":217}],133:[function(require,module,exports){
module.exports = function (math) {
  var util = require('../../util/index'),

      BigNumber = require('bignumber.js'),
      Complex = require('../../type/Complex'),
      collection = require('../../type/collection'),

      isNumber = util.number.isNumber,
      isBoolean = util['boolean'].isBoolean,
      isComplex = Complex.isComplex,
      isCollection = collection.isCollection;

  /**
   * Calculate the logarithm of a value
   *
   *     log(x)
   *     log(x, base)
   *
   * base is optional. If not provided, the natural logarithm of x is calculated.
   * For matrices, the function is evaluated element wise.
   *
   * @param {Number | Boolean | Complex | Array | Matrix} x
   * @param {Number | Boolean | Complex} [base]
   * @return {Number | Complex | Array | Matrix} res
   */
  math.log = function log(x, base) {
    if (arguments.length == 1) {
      // calculate natural logarithm, log(x)
      if (isNumber(x)) {
        if (x >= 0) {
          return Math.log(x);
        }
        else {
          // negative value -> complex value computation
          return log(new Complex(x, 0));
        }
      }

      if (isComplex(x)) {
        return new Complex (
            Math.log(Math.sqrt(x.re * x.re + x.im * x.im)),
            Math.atan2(x.im, x.re)
        );
      }

      if (x instanceof BigNumber) {
        // TODO: implement BigNumber support
        // downgrade to Number
        return log(util.number.toNumber(x));
      }

      if (isCollection(x)) {
        return collection.deepMap(x, log);
      }

      if (isBoolean(x)) {
        return log(+x);
      }

      throw new math.error.UnsupportedTypeError('log', x);
    }
    else if (arguments.length == 2) {
      // calculate logarithm for a specified base, log(x, base)
      return math.divide(log(x), log(base));
    }
    else {
      throw new math.error.ArgumentsError('log', arguments.length, 1, 2);
    }
  };
};

},{"../../type/Complex":202,"../../type/collection":208,"../../util/index":212,"bignumber.js":217}],134:[function(require,module,exports){
module.exports = function (math) {
  var util = require('../../util/index'),

      BigNumber = require('bignumber.js'),
      Complex = require('../../type/Complex'),
      collection = require('../../type/collection'),

      isNumber = util.number.isNumber,
      isBoolean = util['boolean'].isBoolean,
      isComplex = Complex.isComplex,
      isCollection = collection.isCollection;

  /**
   * Calculate the 10-base logarithm of a value
   *
   *     log10(x)
   *
   * For matrices, the function is evaluated element wise.
   *
   * @param {Number | Boolean | Complex | Array | Matrix} x
   * @return {Number | Complex | Array | Matrix} res
   */
  math.log10 = function log10(x) {
    if (arguments.length != 1) {
      throw new math.error.ArgumentsError('log10', arguments.length, 1);
    }

    if (isNumber(x)) {
      if (x >= 0) {
        return Math.log(x) / Math.LN10;
      }
      else {
        // negative value -> complex value computation
        return log10(new Complex(x, 0));
      }
    }

    if (x instanceof BigNumber) {
      // TODO: implement BigNumber support
      // downgrade to Number
      return log10(util.number.toNumber(x));
    }

    if (isComplex(x)) {
      return new Complex (
          Math.log(Math.sqrt(x.re * x.re + x.im * x.im)) / Math.LN10,
          Math.atan2(x.im, x.re) / Math.LN10
      );
    }

    if (isCollection(x)) {
      return collection.deepMap(x, log10);
    }

    if (isBoolean(x)) {
      return log10(+x);
    }

    throw new math.error.UnsupportedTypeError('log10', x);
  };
};

},{"../../type/Complex":202,"../../type/collection":208,"../../util/index":212,"bignumber.js":217}],135:[function(require,module,exports){
module.exports = function (math) {
  var util = require('../../util/index'),

      BigNumber = require('bignumber.js'),
      collection = require('../../type/collection'),

      isNumber = util.number.isNumber,
      toNumber = util.number.toNumber,
      toBigNumber = util.number.toBigNumber,
      isBoolean = util['boolean'].isBoolean,
      isCollection = collection.isCollection;

  /**
   * Calculates the modulus, the remainder of an integer division.
   *
   *     x % y
   *     mod(x, y)
   *
   * For matrices, the function is evaluated element wise.
   *
   * @param  {Number | BigNumber | Boolean | Array | Matrix} x
   * @param  {Number | BigNumber | Boolean | Array | Matrix} y
   * @return {Number | BigNumber | Array | Matrix} res
   */
  math.mod = function mod(x, y) {
    if (arguments.length != 2) {
      throw new math.error.ArgumentsError('mod', arguments.length, 2);
    }

    // see http://functions.wolfram.com/IntegerFunctions/Mod/

    if (isNumber(x)) {
      if (isNumber(y)) {
        // number % number
        return _mod(x, y);
      }
    }

    if (x instanceof BigNumber) {
      // try to convert to big number
      if (isNumber(y)) {
        y = toBigNumber(y);
      }
      else if (isBoolean(y)) {
        y = new BigNumber(y ? 1 : 0);
      }

      if (y instanceof BigNumber) {
        return x.mod(y);
      }

      // downgrade to Number
      return mod(toNumber(x), y);
    }
    if (y instanceof BigNumber) {
      // try to convert to big number
      if (isNumber(x)) {
        x = toBigNumber(x);
      }
      else if (isBoolean(x)) {
        x = new BigNumber(x ? 1 : 0);
      }

      if (x instanceof BigNumber) {
        return x.mod(y)
      }

      // downgrade to Number
      return mod(x, toNumber(y));
    }

    // TODO: implement mod for complex values

    if (isCollection(x) || isCollection(y)) {
      return collection.deepMap2(x, y, mod);
    }

    if (isBoolean(x)) {
      return mod(+x, y);
    }
    if (isBoolean(y)) {
      return mod(x, +y);
    }

    throw new math.error.UnsupportedTypeError('mod', x, y);
  };

  /**
   * Calculate the modulus of two numbers
   * @param {Number} x
   * @param {Number} y
   * @returns {number} res
   * @private
   */
  function _mod(x, y) {
    if (y > 0) {
      if (x > 0) {
        return x % y;
      }
      else if (x == 0) {
        return 0;
      }
      else { // x < 0
        return x - y * Math.floor(x / y);
      }
    }
    else if (y == 0) {
      return x;
    }
    else { // y < 0
      // TODO: implement mod for a negative divisor
      throw new Error('Cannot calculate mod for a negative divisor');
    }
  }
};

},{"../../type/collection":208,"../../util/index":212,"bignumber.js":217}],136:[function(require,module,exports){
module.exports = function(math) {
  var util = require('../../util/index'),

      BigNumber = require('bignumber.js'),
      Complex = require('../../type/Complex'),
      Matrix = require('../../type/Matrix'),
      Unit = require('../../type/Unit'),
      collection = require('../../type/collection'),

      array = util.array,
      isNumber = util.number.isNumber,
      toNumber = util.number.toNumber,
      toBigNumber = util.number.toBigNumber,
      isBoolean = util['boolean'].isBoolean,
      isComplex = Complex.isComplex,
      isArray = Array.isArray,
      isUnit = Unit.isUnit;

  /**
   * Multiply two values.
   *
   *     x * y
   *     multiply(x, y)
   *
   * @param  {Number | BigNumber | Boolean | Complex | Unit | Array | Matrix} x
   * @param  {Number | BigNumber | Boolean | Complex | Unit | Array | Matrix} y
   * @return {Number | BigNumber | Complex | Unit | Array | Matrix} res
   */
  math.multiply = function multiply(x, y) {
    if (arguments.length != 2) {
      throw new math.error.ArgumentsError('multiply', arguments.length, 2);
    }

    if (isNumber(x)) {
      if (isNumber(y)) {
        // number * number
        return x * y;
      }
      else if (isComplex(y)) {
        // number * complex
        return _multiplyComplex (new Complex(x, 0), y);
      }
      else if (isUnit(y)) {
        res = y.clone();
        res.value *= x;
        return res;
      }
    }

    if (isComplex(x)) {
      if (isNumber(y)) {
        // complex * number
        return _multiplyComplex (x, new Complex(y, 0));
      }
      else if (isComplex(y)) {
        // complex * complex
        return _multiplyComplex (x, y);
      }
    }

    if (x instanceof BigNumber) {
      // try to convert to big number
      if (isNumber(y)) {
        y = toBigNumber(y);
      }
      else if (isBoolean(y)) {
        y = new BigNumber(y ? 1 : 0);
      }

      if (y instanceof BigNumber) {
        return x.times(y);
      }

      // downgrade to Number
      return multiply(toNumber(x), y);
    }
    if (y instanceof BigNumber) {
      // try to convert to big number
      if (isNumber(x)) {
        x = toBigNumber(x);
      }
      else if (isBoolean(x)) {
        x = new BigNumber(x ? 1 : 0);
      }

      if (x instanceof BigNumber) {
        return x.times(y)
      }

      // downgrade to Number
      return multiply(x, toNumber(y));
    }

    if (isUnit(x)) {
      if (isNumber(y)) {
        res = x.clone();
        res.value *= y;
        return res;
      }
    }

    if (isArray(x)) {
      if (isArray(y)) {
        // array * array
        var sizeX = array.size(x);
        var sizeY = array.size(y);

        if (sizeX.length == 1) {
          if (sizeY.length == 1) {
            // vector * vector
            if (sizeX[0] != sizeY[0]) {
              throw new RangeError('Dimensions mismatch in multiplication. ' +
                  'Length of A must match length of B ' +
                  '(A is ' + sizeX[0] +
                  ', B is ' + sizeY[0] +
                  sizeX[0] + ' != ' + sizeY[0] + ')');
            }

            return _multiplyVectorVector(x, y);
          }
          else if (sizeY.length == 2) {
            // vector * matrix
            if (sizeX[0] != sizeY[0]) {
              throw new RangeError('Dimensions mismatch in multiplication. ' +
                  'Length of A must match rows of B ' +
                  '(A is ' + sizeX[0] +
                  ', B is ' + sizeY[0] + 'x' + sizeY[1] + ', ' +
                  sizeX[0] + ' != ' + sizeY[0] + ')');
            }

            return _multiplyVectorMatrix(x, y);
          }
          else {
            throw new Error('Can only multiply a 1 or 2 dimensional matrix ' +
                '(B has ' + sizeY.length + ' dimensions)');
          }
        }
        else if (sizeX.length == 2) {
          if (sizeY.length == 1) {
            // matrix * vector
            if (sizeX[1] != sizeY[0]) {
              throw new RangeError('Dimensions mismatch in multiplication. ' +
                  'Columns of A must match length of B ' +
                  '(A is ' + sizeX[0] + 'x' + sizeX[0] +
                  ', B is ' + sizeY[0] + ', ' +
                  sizeX[1] + ' != ' + sizeY[0] + ')');
            }

            return _multiplyMatrixVector(x, y);
          }
          else if (sizeY.length == 2) {
            // matrix * matrix
            if (sizeX[1] != sizeY[0]) {
              throw new RangeError('Dimensions mismatch in multiplication. ' +
                  'Columns of A must match rows of B ' +
                  '(A is ' + sizeX[0] + 'x' + sizeX[1] +
                  ', B is ' + sizeY[0] + 'x' + sizeY[1] + ', ' +
                  sizeX[1] + ' != ' + sizeY[0] + ')');
            }

            return _multiplyMatrixMatrix(x, y);
          }
          else {
            throw new Error('Can only multiply a 1 or 2 dimensional matrix ' +
                '(B has ' + sizeY.length + ' dimensions)');
          }
        }
        else {
          throw new Error('Can only multiply a 1 or 2 dimensional matrix ' +
              '(A has ' + sizeX.length + ' dimensions)');
        }
      }
      else if (y instanceof Matrix) {
        // array * matrix
        return new Matrix(multiply(x, y.valueOf()));
      }
      else {
        // array * scalar
        return collection.deepMap2(x, y, multiply);
      }
    }

    if (x instanceof Matrix) {
      if (y instanceof Matrix) {
        // matrix * matrix
        return new Matrix(multiply(x.valueOf(), y.valueOf()));
      }
      else {
        // matrix * array
        // matrix * scalar
        return new Matrix(multiply(x.valueOf(), y));
      }
    }

    if (isArray(y)) {
      // scalar * array
      return collection.deepMap2(x, y, multiply);
    }
    else if (y instanceof Matrix) {
      // scalar * matrix
      return new Matrix(collection.deepMap2(x, y.valueOf(), multiply));
    }

    if (isBoolean(x)) {
      return multiply(+x, y);
    }
    if (isBoolean(y)) {
      return multiply(x, +y);
    }

    throw new math.error.UnsupportedTypeError('multiply', x, y);
  };

  /**
   * Multiply two 2-dimensional matrices.
   * The size of the matrices is not validated.
   * @param {Array} x   A 2d matrix
   * @param {Array} y   A 2d matrix
   * @return {Array} result
   * @private
   */
  function _multiplyMatrixMatrix(x, y) {
    // TODO: performance of matrix multiplication can be improved
    var res = [],
        rows = x.length,
        cols = y[0].length,
        num = x[0].length;

    for (var r = 0; r < rows; r++) {
      res[r] = [];
      for (var c = 0; c < cols; c++) {
        var result = null;
        for (var n = 0; n < num; n++) {
          var p = math.multiply(x[r][n], y[n][c]);
          result = (result === null) ? p : math.add(result, p);
        }
        res[r][c] = result;
      }
    }

    return res;
  }

  /**
   * Multiply a vector with a 2-dimensional matrix
   * The size of the matrices is not validated.
   * @param {Array} x   A vector
   * @param {Array} y   A 2d matrix
   * @return {Array} result
   * @private
   */
  function _multiplyVectorMatrix(x, y) {
    // TODO: performance of matrix multiplication can be improved
    var res = [],
        rows = y.length,
        cols = y[0].length;

    for (var c = 0; c < cols; c++) {
      var result = null;
      for (var r = 0; r < rows; r++) {
        var p = math.multiply(x[r], y[r][c]);
        result = (r === 0) ? p : math.add(result, p);
      }
      res[c] = result;
    }

    return res;
  }

  /**
   * Multiply a 2-dimensional matrix with a vector
   * The size of the matrices is not validated.
   * @param {Array} x   A 2d matrix
   * @param {Array} y   A vector
   * @return {Array} result
   * @private
   */
  function _multiplyMatrixVector(x, y) {
    // TODO: performance of matrix multiplication can be improved
    var res = [],
        rows = x.length,
        cols = x[0].length;

    for (var r = 0; r < rows; r++) {
      var result = null;
      for (var c = 0; c < cols; c++) {
        var p = math.multiply(x[r][c], y[c]);
        result = (c === 0) ? p : math.add(result, p);
      }
      res[r] = result;
    }

    return res;
  }

  /**
   * Multiply two vectors, calculate the dot product
   * The size of the matrices is not validated.
   * @param {Array} x   A vector
   * @param {Array} y   A vector
   * @return {Number} dotProduct
   * @private
   */
  function _multiplyVectorVector(x, y) {
    // TODO: performance of matrix multiplication can be improved
    var len = x.length,
        dot = null;

    if (len) {
      dot = 0;

      for (var i = 0, ii = x.length; i < ii; i++) {
        dot = math.add(dot, math.multiply(x[i], y[i]));
      }
    }

    return dot;
  }

  /**
   * Multiply two complex numbers. x * y or multiply(x, y)
   * @param {Complex} x
   * @param {Complex} y
   * @return {Complex | Number} res
   * @private
   */
  function _multiplyComplex (x, y) {
    // Note: we test whether x or y are pure real or pure complex,
    // to prevent unnecessary NaN values. For example, Infinity*i should
    // result in Infinity*i, and not in NaN+Infinity*i

    if (x.im == 0) {
      // x is pure real
      if (y.im == 0) {
        // y is pure real
        return new Complex(x.re * y.re, 0);
      }
      else if (y.re == 0) {
        // y is pure complex
        return new Complex(
            0,
            x.re * y.im
        );
      }
      else {
        // y has a real and complex part
        return new Complex(
            x.re * y.re,
            x.re * y.im
        );
      }
    }
    else if (x.re == 0) {
      // x is pure complex
      if (y.im == 0) {
        // y is pure real
        return new Complex(
            0,
            x.im * y.re
        );
      }
      else if (y.re == 0) {
        // y is pure complex
        return new Complex(-x.im * y.im, 0);
      }
      else {
        // y has a real and complex part
        return new Complex(
            -x.im * y.im,
            x.im * y.re
        );
      }
    }
    else {
      // x has a real and complex part
      if (y.im == 0) {
        // y is pure real
        return new Complex(
            x.re * y.re,
            x.im * y.re
        );
      }
      else if (y.re == 0) {
        // y is pure complex
        return new Complex(
            -x.im * y.im,
            x.re * y.im
        );
      }
      else {
        // y has a real and complex part
        return new Complex(
            x.re * y.re - x.im * y.im,
            x.re * y.im + x.im * y.re
        );
      }
    }
  }
};

},{"../../type/Complex":202,"../../type/Matrix":205,"../../type/Unit":207,"../../type/collection":208,"../../util/index":212,"bignumber.js":217}],137:[function(require,module,exports){
module.exports = function (math) {
  var util = require('../../util/index'),

      BigNumber = require('bignumber.js'),
      Complex = require('../../type/Complex'),
      Matrix = require('../../type/Matrix'),
      collection = require('../../type/collection'),

      array = util.array,
      isNumber = util.number.isNumber,
      toNumber = util.number.toNumber,
      toBigNumber = util.number.toBigNumber,
      isBoolean = util['boolean'].isBoolean,
      isArray = Array.isArray,
      isInteger = util.number.isInteger,
      isComplex = Complex.isComplex;

  /**
   * Calculates the power of x to y
   *
   *     x ^ y
   *     pow(x, y)
   *
   * @param  {Number | BigNumber | Boolean | Complex | Array | Matrix} x
   * @param  {Number | BigNumber | Boolean | Complex} y
   * @return {Number | BigNumber | Complex | Array | Matrix} res
   */
  math.pow = function pow(x, y) {
    if (arguments.length != 2) {
      throw new math.error.ArgumentsError('pow', arguments.length, 2);
    }

    if (isNumber(x)) {
      if (isNumber(y)) {
        if (isInteger(y) || x >= 0) {
          // real value computation
          return Math.pow(x, y);
        }
        else {
          return powComplex(new Complex(x, 0), new Complex(y, 0));
        }
      }
      else if (isComplex(y)) {
        return powComplex(new Complex(x, 0), y);
      }
    }

    if (isComplex(x)) {
      if (isNumber(y)) {
        return powComplex(x, new Complex(y, 0));
      }
      else if (isComplex(y)) {
        return powComplex(x, y);
      }
    }

    // TODO: pow for complex numbers and bignumbers

    if (x instanceof BigNumber) {
      // try to convert to big number
      if (isNumber(y)) {
        y = toBigNumber(y);
      }
      else if (isBoolean(y)) {
        y = new BigNumber(y ? 1 : 0);
      }

      if (y instanceof BigNumber) {
        return x.pow(y);
      }

      // downgrade to Number
      return pow(toNumber(x), y);
    }
    if (y instanceof BigNumber) {
      // try to convert to big number
      if (isNumber(x)) {
        x = toBigNumber(x);
      }
      else if (isBoolean(x)) {
        x = new BigNumber(x ? 1 : 0);
      }

      if (x instanceof BigNumber) {
        return x.pow(y)
      }

      // downgrade to Number
      return pow(x, toNumber(y));
    }


    if (isArray(x)) {
      if (!isNumber(y) || !isInteger(y) || y < 0) {
        throw new TypeError('For A^b, b must be a positive integer ' +
            '(value is ' + y + ')');
      }
      // verify that A is a 2 dimensional square matrix
      var s = array.size(x);
      if (s.length != 2) {
        throw new Error('For A^b, A must be 2 dimensional ' +
            '(A has ' + s.length + ' dimensions)');
      }
      if (s[0] != s[1]) {
        throw new Error('For A^b, A must be square ' +
            '(size is ' + s[0] + 'x' + s[1] + ')');
      }

      if (y == 0) {
        // return the identity matrix
        return math.eye(s[0]);
      }
      else {
        // value > 0
        var res = x;
        for (var i = 1; i < y; i++) {
          res = math.multiply(x, res);
        }
        return res;
      }
    }
    else if (x instanceof Matrix) {
      return new Matrix(pow(x.valueOf(), y));
    }

    if (isBoolean(x)) {
      return pow(+x, y);
    }
    if (isBoolean(y)) {
      return pow(x, +y);
    }

    throw new math.error.UnsupportedTypeError('pow', x, y);
  };

  /**
   * Calculates the power of x to y, x^y, for two complex numbers.
   * @param {Complex} x
   * @param {Complex} y
   * @return {Complex} res
   * @private
   */
  function powComplex (x, y) {
    // complex computation
    // x^y = exp(log(x)*y) = exp((abs(x)+i*arg(x))*y)
    var temp1 = math.log(x);
    var temp2 = math.multiply(temp1, y);
    return math.exp(temp2);
  }
};

},{"../../type/Complex":202,"../../type/Matrix":205,"../../type/collection":208,"../../util/index":212,"bignumber.js":217}],138:[function(require,module,exports){
module.exports = function (math) {
  var util = require('../../util/index'),

      BigNumber = require('bignumber.js'),
      Complex = require('../../type/Complex'),
      collection = require('../../type/collection'),

      isNumber = util.number.isNumber,
      isInteger = util.number.isInteger,
      isBoolean = util['boolean'].isBoolean,
      isComplex = Complex.isComplex,
      isCollection = collection.isCollection;

  /**
   * Round a value towards the nearest integer
   *
   *     round(x)
   *     round(x, n)
   *
   * For matrices, the function is evaluated element wise.
   *
   * @param  {Number | BigNumber | Boolean | Complex | Array | Matrix} x
   * @param  {Number | BigNumber | Boolean | Array} [n] number of decimals (by default n=0)
   * @return {Number | BigNumber | Complex | Array | Matrix} res
   */
  math.round = function round(x, n) {
    if (arguments.length != 1 && arguments.length != 2) {
      throw new math.error.ArgumentsError('round', arguments.length, 1, 2);
    }

    if (n == undefined) {
      // round (x)
      if (isNumber(x)) {
        return Math.round(x);
      }

      if (isComplex(x)) {
        return new Complex (
            Math.round(x.re),
            Math.round(x.im)
        );
      }

      if (x instanceof BigNumber) {
        return x.round();
      }

      if (isCollection(x)) {
        return collection.deepMap(x, round);
      }

      if (isBoolean(x)) {
        return Math.round(x);
      }

      throw new math.error.UnsupportedTypeError('round', x);
    }
    else {
      // round (x, n)
      if (n instanceof BigNumber) {
        n = parseFloat(n.valueOf());
      }

      if (!isNumber(n) || !isInteger(n)) {
        throw new TypeError('Number of decimals in function round must be an integer');
      }
      if (n < 0 || n > 9) {
        throw new Error ('Number of decimals in function round must be in te range of 0-9');
      }

      if (isNumber(x)) {
        return roundNumber(x, n);
      }

      if (isComplex(x)) {
        return new Complex (
            roundNumber(x.re, n),
            roundNumber(x.im, n)
        );
      }

      if (x instanceof BigNumber) {
        if (isNumber(n)) {
          return x.round(n);
        }
      }

      if (isCollection(x) || isCollection(n)) {
        return collection.deepMap2(x, n, round);
      }

      if (isBoolean(x)) {
        return round(+x, n);
      }
      if (isBoolean(n)) {
        return round(x, +n);
      }

      throw new math.error.UnsupportedTypeError('round', x, n);
    }
  };

  /**
   * round a number to the given number of decimals, or to zero if decimals is
   * not provided
   * @param {Number} value
   * @param {Number} [decimals]  number of decimals, between 0 and 15 (0 by default)
   * @return {Number} roundedValue
   */
  function roundNumber (value, decimals) {
    if (decimals) {
      var p = Math.pow(10, decimals);
      return Math.round(value * p) / p;
    }
    else {
      return Math.round(value);
    }
  }
};

},{"../../type/Complex":202,"../../type/collection":208,"../../util/index":212,"bignumber.js":217}],139:[function(require,module,exports){
module.exports = function (math) {
  var util = require('../../util/index'),

      BigNumber = require('bignumber.js'),
      Complex = require('../../type/Complex'),
      collection = require('../../type/collection'),

      number = util.number,
      isNumber = util.number.isNumber,
      isBoolean = util['boolean'].isBoolean,
      isComplex = Complex.isComplex,
      isCollection = collection.isCollection;

  /**
   * Compute the sign of a value.
   *
   *     sign(x)
   *
   * The sign of a value x is 1 when x > 1, -1 when x < 0, and 0 when x == 0
   * For matrices, the function is evaluated element wise.
   *
   * @param {Number | BigNumber | Boolean | Complex | Array | Matrix} x
   * @return {Number | BigNumber | Complex | Array | Matrix} res
   */
  math.sign = function sign(x) {
    if (arguments.length != 1) {
      throw new math.error.ArgumentsError('sign', arguments.length, 1);
    }

    if (isNumber(x)) {
      return number.sign(x);
    }

    if (isComplex(x)) {
      var abs = Math.sqrt(x.re * x.re + x.im * x.im);
      return new Complex(x.re / abs, x.im / abs);
    }

    if (x instanceof BigNumber) {
      return new BigNumber(x.cmp(0));
    }

    if (isCollection(x)) {
      return collection.deepMap(x, sign);
    }

    if (isBoolean(x)) {
      return number.sign(x);
    }

    throw new math.error.UnsupportedTypeError('sign', x);
  };
};

},{"../../type/Complex":202,"../../type/collection":208,"../../util/index":212,"bignumber.js":217}],140:[function(require,module,exports){
module.exports = function (math) {
  var util = require('../../util/index'),

      BigNumber = require('bignumber.js'),
      Complex = require('../../type/Complex'),
      Unit = require('../../type/Unit'),
      collection = require('../../type/collection'),

      isNumber = util.number.isNumber,
      toNumber = util.number.toNumber,
      toBigNumber = util.number.toBigNumber,
      isBoolean = util['boolean'].isBoolean,
      isString = util.string.isString,
      isComplex = Complex.isComplex,
      isUnit = Unit.isUnit,
      isCollection = collection.isCollection;

  /**
   * Check if value x is smaller y
   *
   *     x < y
   *     smaller(x, y)
   *
   * For matrices, the function is evaluated element wise.
   * In case of complex numbers, the absolute values of a and b are compared.
   *
   * @param  {Number | BigNumber | Boolean | Unit | String | Array | Matrix} x
   * @param  {Number | BigNumber | Boolean | Unit | String | Array | Matrix} y
   * @return {Boolean | Array | Matrix} res
   */
  math.smaller = function smaller(x, y) {
    if (arguments.length != 2) {
      throw new math.error.ArgumentsError('smaller', arguments.length, 2);
    }

    if (isNumber(x) && isNumber(y)) {
      return x < y;
    }

    if (x instanceof BigNumber) {
      // try to convert to big number
      if (isNumber(y)) {
        y = toBigNumber(y);
      }
      else if (isBoolean(y)) {
        y = new BigNumber(y ? 1 : 0);
      }

      if (y instanceof BigNumber) {
        return x.lt(y);
      }

      // downgrade to Number
      return smaller(toNumber(x), y);
    }
    if (y instanceof BigNumber) {
      // try to convert to big number
      if (isNumber(x)) {
        x = toBigNumber(x);
      }
      else if (isBoolean(x)) {
        x = new BigNumber(x ? 1 : 0);
      }

      if (x instanceof BigNumber) {
        return x.lt(y)
      }

      // downgrade to Number
      return smaller(x, toNumber(y));
    }

    if ((isUnit(x)) && (isUnit(y))) {
      if (!x.equalBase(y)) {
        throw new Error('Cannot compare units with different base');
      }
      return x.value < y.value;
    }

    if (isString(x) || isString(y)) {
      return x < y;
    }

    if (isCollection(x) || isCollection(y)) {
      return collection.deepMap2(x, y, smaller);
    }

    if (isBoolean(x)) {
      return smaller(+x, y);
    }
    if (isBoolean(y)) {
      return smaller(x, +y);
    }

    if (isComplex(x) || isComplex(y)) {
      throw new TypeError('No ordering relation is defined for complex numbers');
    }

    throw new math.error.UnsupportedTypeError('smaller', x, y);
  };
};

},{"../../type/Complex":202,"../../type/Unit":207,"../../type/collection":208,"../../util/index":212,"bignumber.js":217}],141:[function(require,module,exports){
module.exports = function (math) {
  var util = require('../../util/index'),

      BigNumber = require('bignumber.js'),
      Complex = require('../../type/Complex'),
      Unit = require('../../type/Unit'),
      collection = require('../../type/collection'),

      isNumber = util.number.isNumber,
      toNumber = util.number.toNumber,
      toBigNumber = util.number.toBigNumber,
      isBoolean = util['boolean'].isBoolean,
      isString = util.string.isString,
      isComplex = Complex.isComplex,
      isUnit = Unit.isUnit,
      isCollection = collection.isCollection;

  /**
   * Check if value a is smaller or equal to b
   *
   *     a <= b
   *     smallereq(a, b)
   *
   * For matrices, the function is evaluated element wise.
   * In case of complex numbers, the absolute values of a and b are compared.
   *
   * @param  {Number | BigNumber | Boolean | Complex | Unit | String | Array | Matrix} x
   * @param  {Number | BigNumber | Boolean | Complex | Unit | String | Array | Matrix} y
   * @return {Boolean | Array | Matrix} res
   */
  math.smallereq = function smallereq(x, y) {
    if (arguments.length != 2) {
      throw new math.error.ArgumentsError('smallereq', arguments.length, 2);
    }

    if (isNumber(x) && isNumber(y)) {
      return x <= y;
    }

    if (x instanceof BigNumber) {
      // try to convert to big number
      if (isNumber(y)) {
        y = toBigNumber(y);
      }
      else if (isBoolean(y)) {
        y = new BigNumber(y ? 1 : 0);
      }

      if (y instanceof BigNumber) {
        return x.lte(y);
      }

      // downgrade to Number
      return smallereq(toNumber(x), y);
    }
    if (y instanceof BigNumber) {
      // try to convert to big number
      if (isNumber(x)) {
        x = toBigNumber(x);
      }
      else if (isBoolean(x)) {
        x = new BigNumber(x ? 1 : 0);
      }

      if (x instanceof BigNumber) {
        return x.lte(y)
      }

      // downgrade to Number
      return smallereq(x, toNumber(y));
    }

    if ((isUnit(x)) && (isUnit(y))) {
      if (!x.equalBase(y)) {
        throw new Error('Cannot compare units with different base');
      }
      return x.value <= y.value;
    }

    if (isString(x) || isString(y)) {
      return x <= y;
    }

    if (isCollection(x) || isCollection(y)) {
      return collection.deepMap2(x, y, smallereq);
    }

    if (isBoolean(x)) {
      return smallereq(+x, y);
    }
    if (isBoolean(y)) {
      return smallereq(x, +y);
    }

    if (isComplex(x) || isComplex(y)) {
      throw new TypeError('No ordering relation is defined for complex numbers');
    }

    throw new math.error.UnsupportedTypeError('smallereq', x, y);
  };
};

},{"../../type/Complex":202,"../../type/Unit":207,"../../type/collection":208,"../../util/index":212,"bignumber.js":217}],142:[function(require,module,exports){
module.exports = function (math) {
  var util = require('../../util/index'),

      BigNumber = require('bignumber.js'),
      Complex = require('../../type/Complex'),
      collection = require('../../type/collection'),

      isNumber = util.number.isNumber,
      isBoolean = util['boolean'].isBoolean,
      isComplex = Complex.isComplex,
      isCollection = collection.isCollection;

  /**
   * Calculate the square root of a value
   *
   *     sqrt(x)
   *
   * For matrices, the function is evaluated element wise.
   *
   * @param {Number | Boolean | Complex | Array | Matrix} x
   * @return {Number | Complex | Array | Matrix} res
   */
  math.sqrt = function sqrt (x) {
    if (arguments.length != 1) {
      throw new math.error.ArgumentsError('sqrt', arguments.length, 1);
    }

    if (isNumber(x)) {
      if (x >= 0) {
        return Math.sqrt(x);
      }
      else {
        return sqrt(new Complex(x, 0));
      }
    }

    if (isComplex(x)) {
      var r = Math.sqrt(x.re * x.re + x.im * x.im);
      if (x.im >= 0) {
        return new Complex(
            0.5 * Math.sqrt(2.0 * (r + x.re)),
            0.5 * Math.sqrt(2.0 * (r - x.re))
        );
      }
      else {
        return new Complex(
            0.5 * Math.sqrt(2.0 * (r + x.re)),
            -0.5 * Math.sqrt(2.0 * (r - x.re))
        );
      }
    }

    if (x instanceof BigNumber) {
      return x.sqrt();
    }

    if (isCollection(x)) {
      return collection.deepMap(x, sqrt);
    }

    if (isBoolean(x)) {
      return sqrt(+x);
    }

    throw new math.error.UnsupportedTypeError('sqrt', x);
  };
};

},{"../../type/Complex":202,"../../type/collection":208,"../../util/index":212,"bignumber.js":217}],143:[function(require,module,exports){
module.exports = function (math) {
  var util = require('../../util/index'),

      BigNumber = require('bignumber.js'),
      Complex = require('../../type/Complex'),
      collection = require('../../type/collection'),

      isNumber = util.number.isNumber,
      isBoolean = util['boolean'].isBoolean,
      isComplex = Complex.isComplex,
      isCollection = collection.isCollection;

  /**
   * Compute the square of a value
   *
   *     x .* x
   *     square(x)
   *
   * For matrices, the function is evaluated element wise.
   *
   * @param  {Number | BigNumber | Boolean | Complex | Array | Matrix} x
   * @return {Number | BigNumber | Complex | Array | Matrix} res
   */
  math.square = function square(x) {
    if (arguments.length != 1) {
      throw new math.error.ArgumentsError('square', arguments.length, 1);
    }

    if (isNumber(x)) {
      return x * x;
    }

    if (isComplex(x)) {
      return math.multiply(x, x);
    }

    if (x instanceof BigNumber) {
      return x.times(x);
    }

    if (isCollection(x)) {
      return collection.deepMap(x, square);
    }

    if (isBoolean(x)) {
      return x * x;
    }

    throw new math.error.UnsupportedTypeError('square', x);
  };
};

},{"../../type/Complex":202,"../../type/collection":208,"../../util/index":212,"bignumber.js":217}],144:[function(require,module,exports){
module.exports = function (math) {
  var util = require('../../util/index'),

      BigNumber = require('bignumber.js'),
      Complex = require('../../type/Complex'),
      Matrix = require('../../type/Matrix'),
      Unit = require('../../type/Unit'),
      collection = require('../../type/collection'),

      toNumber = util.number.toNumber,
      toBigNumber = util.number.toBigNumber,
      isBoolean = util['boolean'].isBoolean,
      isNumber = util.number.isNumber,
      isComplex = Complex.isComplex,
      isUnit = Unit.isUnit,
      isCollection = collection.isCollection;

  /**
   * Subtract two values
   *
   *     x - y
   *     subtract(x, y)
   *
   * For matrices, the function is evaluated element wise.
   *
   * @param  {Number | BigNumber | Boolean | Complex | Unit | Array | Matrix} x
   * @param  {Number | BigNumber | Boolean | Complex | Unit | Array | Matrix} y
   * @return {Number | BigNumber | Complex | Unit | Array | Matrix} res
   */
  math.subtract = function subtract(x, y) {
    if (arguments.length != 2) {
      throw new math.error.ArgumentsError('subtract', arguments.length, 2);
    }

    if (isNumber(x)) {
      if (isNumber(y)) {
        // number - number
        return x - y;
      }
      else if (isComplex(y)) {
        // number - complex
        return new Complex (
            x - y.re,
            - y.im
        );
      }
    }
    else if (isComplex(x)) {
      if (isNumber(y)) {
        // complex - number
        return new Complex (
            x.re - y,
            x.im
        )
      }
      else if (isComplex(y)) {
        // complex - complex
        return new Complex (
            x.re - y.re,
            x.im - y.im
        )
      }
    }

    if (x instanceof BigNumber) {
      // try to convert to big number
      if (isNumber(y)) {
        y = toBigNumber(y);
      }
      else if (isBoolean(y)) {
        y = new BigNumber(y ? 1 : 0);
      }

      if (y instanceof BigNumber) {
        return x.minus(y);
      }

      // downgrade to Number
      return subtract(toNumber(x), y);
    }
    if (y instanceof BigNumber) {
      // try to convert to big number
      if (isNumber(x)) {
        x = toBigNumber(x);
      }
      else if (isBoolean(x)) {
        x = new BigNumber(x ? 1 : 0);
      }

      if (x instanceof BigNumber) {
        return x.minus(y)
      }

      // downgrade to Number
      return subtract(x, toNumber(y));
    }

    if (isUnit(x)) {
      if (isUnit(y)) {
        if (!x.equalBase(y)) {
          throw new Error('Units do not match');
        }

        if (x.value == null) {
          throw new Error('Unit on left hand side of operator - has an undefined value');
        }

        if (y.value == null) {
          throw new Error('Unit on right hand side of operator - has an undefined value');
        }

        var res = x.clone();
        res.value -= y.value;
        res.fixPrefix = false;

        return res;
      }
    }

    if (isCollection(x) || isCollection(y)) {
      return collection.deepMap2(x, y, subtract);
    }

    if (isBoolean(x)) {
      return subtract(+x, y);
    }
    if (isBoolean(y)) {
      return subtract(x, +y);
    }

    throw new math.error.UnsupportedTypeError('subtract', x, y);
  };
};

},{"../../type/Complex":202,"../../type/Matrix":205,"../../type/Unit":207,"../../type/collection":208,"../../util/index":212,"bignumber.js":217}],145:[function(require,module,exports){
module.exports = function (math) {
  var util = require('../../util/index'),

      BigNumber = require('bignumber.js'),
      Complex = require('../../type/Complex'),
      Unit = require('../../type/Unit'),
      collection = require('../../type/collection'),

      isNumber = util.number.isNumber,
      isBoolean = util['boolean'].isBoolean,
      isComplex = Complex.isComplex,
      isUnit = Unit.isUnit,
      isCollection = collection.isCollection;

  /**
   * Inverse the sign of a value.
   *
   *     -x
   *     unary(x)
   *
   * For matrices, the function is evaluated element wise.
   *
   * @param  {Number | BigNumber | Boolean | Complex | Unit | Array | Matrix} x
   * @return {Number | BigNumber | Complex | Unit | Array | Matrix} res
   */
  math.unary = function unary(x) {
    if (arguments.length != 1) {
      throw new math.error.ArgumentsError('unary', arguments.length, 1);
    }

    if (isNumber(x)) {
      return -x;
    }

    if (isComplex(x)) {
      return new Complex(
          -x.re,
          -x.im
      );
    }

    if (x instanceof BigNumber) {
      return x.neg();
    }

    if (isUnit(x)) {
      var res = x.clone();
      res.value = -x.value;
      return res;
    }

    if (isCollection(x)) {
      return collection.deepMap(x, unary);
    }

    if (isBoolean(x)) {
      return -x;
    }

    throw new math.error.UnsupportedTypeError('unary', x);
  };
};

},{"../../type/Complex":202,"../../type/Unit":207,"../../type/collection":208,"../../util/index":212,"bignumber.js":217}],146:[function(require,module,exports){
module.exports = function (math) {
  var util = require('../../util/index'),

      BigNumber = require('bignumber.js'),
      Complex = require('../../type/Complex'),
      Unit = require('../../type/Unit'),
      collection = require('../../type/collection'),

      isNumber = util.number.isNumber,
      toNumber = util.number.toNumber,
      toBigNumber = util.number.toBigNumber,
      isBoolean = util['boolean'].isBoolean,
      isString = util.string.isString,
      isComplex = Complex.isComplex,
      isUnit = Unit.isUnit,
      isCollection = collection.isCollection;

  /**
   * Check if value x unequals y, x != y
   * In case of complex numbers, x.re must unequal y.re, or x.im must unequal y.im
   * @param  {Number | BigNumber | Boolean | Complex | Unit | String | Array | Matrix} x
   * @param  {Number | BigNumber | Boolean | Complex | Unit | String | Array | Matrix} y
   * @return {Boolean | Array | Matrix} res
   */
  math.unequal = function unequal(x, y) {
    if (arguments.length != 2) {
      throw new math.error.ArgumentsError('unequal', arguments.length, 2);
    }

    if (isNumber(x)) {
      if (isNumber(y)) {
        return x != y;
      }
      else if (isComplex(y)) {
        return (x != y.re) || (y.im != 0);
      }
    }

    if (isComplex(x)) {
      if (isNumber(y)) {
        return (x.re != y) || (x.im != 0);
      }
      else if (isComplex(y)) {
        return (x.re != y.re) || (x.im != y.im);
      }
    }

    if (x instanceof BigNumber) {
      // try to convert to big number
      if (isNumber(y)) {
        y = toBigNumber(y);
      }
      else if (isBoolean(y)) {
        y = new BigNumber(y ? 1 : 0);
      }

      if (y instanceof BigNumber) {
        return !x.eq(y);
      }

      // downgrade to Number
      return unequal(toNumber(x), y);
    }
    if (y instanceof BigNumber) {
      // try to convert to big number
      if (isNumber(x)) {
        x = toBigNumber(x);
      }
      else if (isBoolean(x)) {
        x = new BigNumber(x ? 1 : 0);
      }

      if (x instanceof BigNumber) {
        return !x.eq(y)
      }

      // downgrade to Number
      return unequal(x, toNumber(y));
    }

    if ((isUnit(x)) && (isUnit(y))) {
      if (!x.equalBase(y)) {
        throw new Error('Cannot compare units with different base');
      }
      return x.value != y.value;
    }

    if (isString(x) || isString(y)) {
      return x != y;
    }

    if (isCollection(x) || isCollection(y)) {
      return collection.deepMap2(x, y, unequal);
    }

    if (isBoolean(x)) {
      return unequal(+x, y);
    }
    if (isBoolean(y)) {
      return unequal(x, +y);
    }

    throw new math.error.UnsupportedTypeError('unequal', x, y);
  };
};

},{"../../type/Complex":202,"../../type/Unit":207,"../../type/collection":208,"../../util/index":212,"bignumber.js":217}],147:[function(require,module,exports){
module.exports = function (math) {
  var util = require('../../util/index'),

      BigNumber = require('bignumber.js'),

      toNumber = util.number.toNumber,
      isNumber = util.number.isNumber,
      isBoolean = util['boolean'].isBoolean,
      isInteger = util.number.isInteger;

  /**
   * Calculate the extended greatest common divisor for two values.
   *
   *     xgcd(a, b)
   *
   * @param {Number | Boolean} a  An integer number
   * @param {Number | Boolean} b  An integer number
   * @return {Array}              An array containing 3 integers [div, m, n]
   *                              where div = gcd(a, b) and a*m + b*n = div
   *
   * @see http://en.wikipedia.org/wiki/Extended_Euclidean_algorithm
   */
  math.xgcd = function xgcd(a, b) {
    if (arguments.length == 2) {
      // two arguments
      if (isNumber(a) && isNumber(b)) {
        if (!isInteger(a) || !isInteger(b)) {
          throw new Error('Parameters in function xgcd must be integer numbers');
        }

        return _xgcd(a, b);
      }

      // TODO: implement BigNumber support for xgcd

      // downgrade bignumbers to numbers
      if (a instanceof BigNumber) {
        return xgcd(toNumber(a), b);
      }
      if (b instanceof BigNumber) {
        return xgcd(a, toNumber(b));
      }

      if (isBoolean(a)) {
        return xgcd(+a, b);
      }
      if (isBoolean(b)) {
        return xgcd(a, +b);
      }

      throw new math.error.UnsupportedTypeError('xgcd', a, b);
    }

    // zero or one argument
    throw new SyntaxError('Function xgcd expects two arguments');
  };

  /**
   * Calculate xgcd for two numbers
   * @param {Number} a
   * @param {Number} b
   * @private
   */
  function _xgcd(a, b) {
    //*
    // source: http://en.wikipedia.org/wiki/Extended_Euclidean_algorithm
    var t, // used to swap two variables
        q, // quotient
        r, // remainder
        x = 0, lastx = 1,
        y = 1, lasty = 0;

    while (b) {
      q = Math.floor(a / b);
      r = a % b;

      t = x;
      x = lastx - q * x;
      lastx = t;

      t = y;
      y = lasty - q * y;
      lasty = t;

      a = b;
      b = r;
    }

    if (a < 0) {
      return [-a, a ? -lastx : 0, -lasty];
    }
    else {
      return [a, a ? lastx : 0, lasty];
    }
  }
};

},{"../../util/index":212,"bignumber.js":217}],148:[function(require,module,exports){
module.exports = function (math) {
  var util = require('../../util/index'),

      BigNumber = require('bignumber.js'),
      Complex = require('../../type/Complex'),
      collection = require('../../type/collection'),

      isNumber = util.number.isNumber,
      isBoolean = util['boolean'].isBoolean,
      isCollection = collection.isCollection,
      isComplex = Complex.isComplex;

  /**
   * Compute the argument of a complex value.
   * If x = a + bi, the argument is computed as atan2(b, a).
   *
   *     arg(x)
   *
   * For matrices, the function is evaluated element wise.
   *
   * @param {Number | Complex | Array | Matrix | Boolean} x
   * @return {Number | Array | Matrix} res
   */
  math.arg = function arg(x) {
    if (arguments.length != 1) {
      throw new math.error.ArgumentsError('arg', arguments.length, 1);
    }

    if (isNumber(x)) {
      return Math.atan2(0, x);
    }

    if (isComplex(x)) {
      return Math.atan2(x.im, x.re);
    }

    if (isCollection(x)) {
      return collection.deepMap(x, arg);
    }

    if (isBoolean(x)) {
      return arg(+x);
    }

    if (x instanceof BigNumber) {
      // downgrade to Number
      // TODO: implement BigNumber support
      return arg(util.number.toNumber(x));
    }

    throw new math.error.UnsupportedTypeError('arg', x);
  };
};

},{"../../type/Complex":202,"../../type/collection":208,"../../util/index":212,"bignumber.js":217}],149:[function(require,module,exports){
module.exports = function (math) {
  var util = require('../../util/index'),

      BigNumber = require('bignumber.js'),
      Complex = require('../../type/Complex'),
      collection = require('../../type/collection'),

      object = util.object,
      isNumber = util.number.isNumber,
      isBoolean = util['boolean'].isBoolean,
      isCollection =collection.isCollection,
      isComplex = Complex.isComplex;

  /**
   * Compute the complex conjugate of a complex value.
   * If x = a+bi, the complex conjugate is a-bi.
   *
   *     conj(x)
   *
   * For matrices, the function is evaluated element wise.
   *
   * @param {Number | BigNumber | Complex | Array | Matrix | Boolean} x
   * @return {Number | BigNumber | Complex | Array | Matrix} res
   */
  math.conj = function conj(x) {
    if (arguments.length != 1) {
      throw new math.error.ArgumentsError('conj', arguments.length, 1);
    }

    if (isNumber(x)) {
      return x;
    }

    if (x instanceof BigNumber) {
      return new BigNumber(x);
    }

    if (isComplex(x)) {
      return new Complex(x.re, -x.im);
    }

    if (isCollection(x)) {
      return collection.deepMap(x, conj);
    }

    if (isBoolean(x)) {
      return +x;
    }

    // return a clone of the value for non-complex values
    return object.clone(x);
  };
};

},{"../../type/Complex":202,"../../type/collection":208,"../../util/index":212,"bignumber.js":217}],150:[function(require,module,exports){
module.exports = function (math) {
  var util = require('../../util/index'),

      BigNumber = require('bignumber.js'),
      Complex = require('../../type/Complex'),
      collection = require('../../type/collection'),

      isNumber = util.number.isNumber,
      isBoolean = util['boolean'].isBoolean,
      isCollection =collection.isCollection,
      isComplex = Complex.isComplex;

  /**
   * Get the imaginary part of a complex number.
   *
   *     im(x)
   *
   * For matrices, the function is evaluated element wise.
   *
   * @param {Number | BigNumber | Complex | Array | Matrix | Boolean} x
   * @return {Number | BigNumber | Array | Matrix} im
   */
  math.im = function im(x) {
    if (arguments.length != 1) {
      throw new math.error.ArgumentsError('im', arguments.length, 1);
    }

    if (isNumber(x)) {
      return 0;
    }

    if (x instanceof BigNumber) {
      return new BigNumber(0);
    }

    if (isComplex(x)) {
      return x.im;
    }

    if (isCollection(x)) {
      return collection.deepMap(x, im);
    }

    if (isBoolean(x)) {
      return 0;
    }

    // return 0 for all non-complex values
    return 0;
  };
};

},{"../../type/Complex":202,"../../type/collection":208,"../../util/index":212,"bignumber.js":217}],151:[function(require,module,exports){
module.exports = function (math) {
  var util = require('../../util/index'),

      BigNumber = require('bignumber.js'),
      Complex = require('../../type/Complex'),
      collection = require('../../type/collection'),

      object = util.object,
      isNumber = util.number.isNumber,
      isBoolean = util['boolean'].isBoolean,
      isCollection = collection.isCollection,
      isComplex = Complex.isComplex;

  /**
   * Get the real part of a complex number.
   *
   *     re(x)
   *
   * For matrices, the function is evaluated element wise.
   *
   * @param {Number | BigNumber | Complex | Array | Matrix | Boolean} x
   * @return {Number | BigNumber | Array | Matrix} re
   */
  math.re = function re(x) {
    if (arguments.length != 1) {
      throw new math.error.ArgumentsError('re', arguments.length, 1);
    }

    if (isNumber(x)) {
      return x;
    }

    if (x instanceof BigNumber) {
      return new BigNumber(x);
    }

    if (isComplex(x)) {
      return x.re;
    }

    if (isCollection(x)) {
      return collection.deepMap(x, re);
    }

    if (isBoolean(x)) {
      return +x;
    }

    // return a clone of the value itself for all non-complex values
    return object.clone(x);
  };
};

},{"../../type/Complex":202,"../../type/collection":208,"../../util/index":212,"bignumber.js":217}],152:[function(require,module,exports){
module.exports = function (math) {
  var util = require('../../util/index'),

      BigNumber = require('bignumber.js'),
      collection = require('../../type/collection'),

      isCollection = collection.isCollection,
      isNumber = util.number.isNumber,
      isString = util.string.isString,
      isBoolean = util['boolean'].isBoolean;

  // extend BigNumber with a function clone
  if (typeof BigNumber.prototype.clone !== 'function') {
    /**
     * Clone a bignumber
     * @return {BigNumber} clone
     */
    BigNumber.prototype.clone = function clone () {
      return new BigNumber(this);
    };
  }

  /**
   * Create a big number, which can store numbers with higher precision than
   * a JavaScript Number.
   * When value is a matrix, all elements will be converted to bignumber.
   *
   * @param {Number | String | Array | Matrix} [value]  Value for the big number,
   *                                                    0 by default.
   */
  math.bignumber = function bignumber(value) {
    if (arguments.length > 1) {
      throw new math.error.ArgumentsError('bignumber', arguments.length, 0, 1);
    }

    if ((value instanceof BigNumber) || isNumber(value) || isString(value)) {
      return new BigNumber(value);
    }

    if (isBoolean(value)) {
      return new BigNumber(+value);
    }

    if (isCollection(value)) {
      return collection.deepMap(value, bignumber);
    }

    if (arguments.length == 0) {
      return new BigNumber(0);
    }

    throw new math.error.UnsupportedTypeError('bignumber', value);
  };
};

},{"../../type/collection":208,"../../util/index":212,"bignumber.js":217}],153:[function(require,module,exports){
module.exports = function (math) {
  var util = require('../../util/index'),

      BigNumber = require('bignumber.js'),
      collection = require('../../type/collection'),

      isCollection = collection.isCollection,
      isNumber = util.number.isNumber,
      isString = util.string.isString;

  /**
   * Create a boolean or convert a string or number to a boolean.
   * In case of a number, true is returned for non-zero numbers, and false in
   * case of zero.
   * Strings can be 'true' or 'false', or can contain a number.
   * When value is a matrix, all elements will be converted to boolean.
   * @param {String | Number | Boolean | Array | Matrix} value
   * @return {Boolean | Array | Matrix} bool
   */
  math['boolean'] = function bool (value) {
    if (arguments.length != 1) {
      throw new math.error.ArgumentsError('boolean', arguments.length, 0, 1);
    }

    if (value === 'true' || value === true) {
      return true;
    }

    if (value === 'false' || value === false) {
      return false;
    }

    if (value instanceof Boolean) {
      return value ? true : false;
    }

    if (isNumber(value)) {
      return (value !== 0);
    }

    if (value instanceof BigNumber) {
      return !value.isZero();
    }

    if (isString(value)) {
      // try case insensitive
      var lcase = value.toLowerCase();
      if (lcase === 'true') {
        return true;
      }
      else if (lcase === 'false') {
        return false;
      }

      // test whether value is a valid number
      var num = Number(value);
      if (value != '' && !isNaN(num)) {
        return (num !== 0);
      }
    }

    if (isCollection(value)) {
      return collection.deepMap(value, bool);
    }

    throw new SyntaxError(value.toString() + ' is no valid boolean');
  };
};

},{"../../type/collection":208,"../../util/index":212,"bignumber.js":217}],154:[function(require,module,exports){
module.exports = function (math) {
  var util = require('../../util/index'),

      BigNumber = require('bignumber.js'),
      Complex = require('../../type/Complex'),
      collection = require('../../type/collection'),

      isCollection = collection.isCollection,
      isNumber = util.number.isNumber,
      toNumber = util.number.toNumber,
      isString = util.string.isString,
      isComplex = Complex.isComplex;

  /**
   * Create a complex value or convert a value to a complex value.
   *
   * The method accepts the following arguments:
   *     complex()                           creates a complex value with zero
   *                                         as real and imaginary part.
   *     complex(re : number, im : string)   creates a complex value with provided
   *                                         values for real and imaginary part.
   *     complex(re : number)                creates a complex value with provided
   *                                         real value and zero imaginary part.
   *     complex(complex : Complex)          clones the provided complex value.
   *     complex(arg : string)               parses a string into a complex value.
   *     complex(array : Array)              converts the elements of the array
   *                                         or matrix element wise into a
   *                                         complex value.
   *
   * Example usage:
   *     var a = math.complex(3, -4);     // 3 - 4i
   *     a.re = 5;                        // a = 5 - 4i
   *     var i = a.im;                    // -4;
   *     var b = math.complex('2 + 6i');  // 2 + 6i
   *     var c = math.complex();          // 0 + 0i
   *     var d = math.add(a, b);          // 5 + 2i
   *
   * @param {* | Array | Matrix} [args]
   * @return {Complex | Array | Matrix} value
   */
  math.complex = function complex(args) {
    switch (arguments.length) {
      case 0:
        // no parameters. Set re and im zero
        return new Complex(0, 0);
        break;

      case 1:
        // parse string into a complex number
        var arg = arguments[0];

        if (isNumber(arg)) {
          return new Complex(arg, 0);
        }

        if (arg instanceof BigNumber) {
          // convert to Number
          return new Complex(toNumber(arg), 0);
        }

        if (isComplex(arg)) {
          // create a clone
          return arg.clone();
        }

        if (isString(arg)) {
          var c = Complex.parse(arg);
          if (c) {
            return c;
          }
          else {
            throw new SyntaxError('String "' + arg + '" is no valid complex number');
          }
        }

        if (isCollection(arg)) {
          return collection.deepMap(arg, complex);
        }

        throw new TypeError(
            'Two numbers or a single string expected in function complex');
        break;

      case 2:
        // re and im provided
        var re = arguments[0],
            im = arguments[1];

        // convert re to number
        if (re instanceof BigNumber) {
          re = toNumber(re);
        }

        // convert im to number
        if (im instanceof BigNumber) {
          im = toNumber(im);
        }

        if (isNumber(re) && isNumber(im)) {
          return new Complex(re, im);
        }
        else {
          throw new TypeError(
              'Two numbers or a single string expected in function complex');
        }

        break;

      default:
        throw new math.error.ArgumentsError('complex', arguments.length, 0, 2);
    }
  };
};

},{"../../type/Complex":202,"../../type/collection":208,"../../util/index":212,"bignumber.js":217}],155:[function(require,module,exports){
module.exports = function (math) {
  var util = require('../../util/index'),

      BigNumber = require('bignumber.js'),
      Index = require('../../type/Index'),

      toNumber = util.number.toNumber;

  /**
   * Create an index. An Index can store ranges having start, step, and end
   * for multiple dimensions.
   * Matrix.get, Matrix.set, and math.subset accept an Index as input.
   *
   * Usage:
   *     var index = math.index(range1, range2, ...);
   *
   * Where each range can be any of:
   *     An array [start, end]
   *     An array [start, end, step]
   *     A number
   *     null, this will create select the whole dimension
   *
   * The parameters start, end, and step must be integer numbers.
   *
   * @param {...*} ranges
   */
  math.index = function matrix(ranges) {
    var i = new Index();

    // downgrade BigNumber to Number
    var args = Array.prototype.slice.apply(arguments).map(function (arg) {
      if (arg instanceof BigNumber) {
        return toNumber(arg);
      }
      else if (Array.isArray(arg)) {
        return arg.map(function (elem) {
          return (elem instanceof BigNumber) ? toNumber (elem) : elem;
        });
      }
      else {
        return arg;
      }
    });

    Index.apply(i, args);
    return i;
  };
};

},{"../../type/Index":204,"../../util/index":212,"bignumber.js":217}],156:[function(require,module,exports){
module.exports = function (math) {
  var Matrix = require('../../type/Matrix');

  /**
   * Create a matrix. The function creates a new math.type.Matrix object.
   *
   * The method accepts the following arguments:
   *     matrix()       creates an empty matrix
   *     matrix(data)   creates a matrix with initial data.
   *
   * Example usage:
   *     var m = matrix([[1, 2], [3, 4]);
   *     m.size();                        // [2, 2]
   *     m.resize([3, 2], 5);
   *     m.valueOf();                     // [[1, 2], [3, 4], [5, 5]]
   *     m.get([1, 0])                    // 3
   *
   * @param {Array | Matrix} [data]    A multi dimensional array
   * @return {Matrix} matrix
   */
  math.matrix = function matrix(data) {
    if (arguments.length > 1) {
      throw new math.error.ArgumentsError('matrix', arguments.length, 0, 1);
    }

    return new Matrix(data);
  };
};

},{"../../type/Matrix":205}],157:[function(require,module,exports){
module.exports = function (math) {
  var util = require('../../util/index'),

      BigNumber = require('bignumber.js'),
      collection = require('../../type/collection'),

      isCollection = collection.isCollection,
      toNumber = util.number.toNumber;

  /**
   * Create a number or convert a string to a number.
   * When value is a matrix, all elements will be converted to number.
   * @param {String | Number | Boolean | Array | Matrix} [value]
   * @return {Number | Array | Matrix} num
   */
  math.number = function number (value) {
    switch (arguments.length) {
      case 0:
        return 0;

      case 1:
        if (isCollection(value)) {
          return collection.deepMap(value, number);
        }

        if (value instanceof BigNumber) {
          return toNumber(value);
        }

        var num = Number(value);
        if (isNaN(num)) {
          num = Number(value.valueOf());
        }
        if (isNaN(num)) {
          throw new SyntaxError(value.toString() + ' is no valid number');
        }
        return num;
      default:
        throw new math.error.ArgumentsError('number', arguments.length, 0, 1);
    }
  };
};

},{"../../type/collection":208,"../../util/index":212,"bignumber.js":217}],158:[function(require,module,exports){
module.exports = function (math) {
  var Parser = require('../../expression/Parser');

  /**
   * Create a parser. The function creates a new math.expression.Parser object.
   *
   *    parser()
   *
   * Example usage:
   *     var parser = new math.parser();
   *
   *     // evaluate expressions
   *     var a = parser.eval('sqrt(3^2 + 4^2)'); // 5
   *     var b = parser.eval('sqrt(-4)');        // 2i
   *     var c = parser.eval('2 inch in cm');    // 5.08 cm
   *     var d = parser.eval('cos(45 deg)');     // 0.7071067811865476
   *
   *     // define variables and functions
   *     parser.eval('x = 7 / 2');               // 3.5
   *     parser.eval('x + 3');                   // 6.5
   *     parser.eval('function f(x, y) = x^y');  // f(x, y)
   *     parser.eval('f(2, 3)');                 // 8
   *
   *     // get and set variables and functions
   *     var x = parser.get('x');                // 7
   *     var f = parser.get('f');                // function
   *     var g = f(3, 2);                        // 9
   *     parser.set('h', 500);
   *     var i = parser.eval('h / 2');           // 250
   *     parser.set('hello', function (name) {
 *         return 'hello, ' + name + '!';
 *     });
   *     parser.eval('hello("user")');           // "hello, user!"
   *
   *     // clear defined functions and variables
   *     parser.clear();
   *
   * @return {Parser} Parser
   */
  math.parser = function parser() {
    return new Parser(math);
  };
};

},{"../../expression/Parser":4}],159:[function(require,module,exports){
module.exports = function (math) {
  var util = require('../../util/index'),

      collection = require('../../type/collection'),

      number = util.number,
      isNumber = util.number.isNumber,
      isCollection = collection.isCollection;

  /**
   * Create a string or convert any object into a string.
   * Elements of Arrays and Matrices are processed element wise
   * @param {* | Array | Matrix} [value]
   * @return {String | Array | Matrix} str
   */
  math.string = function string (value) {
    switch (arguments.length) {
      case 0:
        return '';

      case 1:
        if (isNumber(value)) {
          return number.format(value);
        }

        if (isCollection(value)) {
          return collection.deepMap(value, string);
        }

        if (value === null) {
          return 'null';
        }

        return value.toString();

      default:
        throw new math.error.ArgumentsError('string', arguments.length, 0, 1);
    }
  };
};

},{"../../type/collection":208,"../../util/index":212}],160:[function(require,module,exports){
module.exports = function (math) {
  var util = require('../../util/index'),

      BigNumber = require('bignumber.js'),
      Unit = require('../../type/Unit'),
      collection = require('../../type/collection'),

      isCollection = collection.isCollection,
      toNumber = util.number.toNumber,
      isString = util.string.isString;

  /**
   * Create a unit. Depending on the passed arguments, the function
   * will create and return a new math.type.Unit object.
   * When a matrix is provided, all elements will be converted to units.
   *
   * The method accepts the following arguments:
   *     unit(unit : string)
   *     unit(value : number, unit : string)
   *
   * Example usage:
   *     var a = math.unit(5, 'cm');          // 50 mm
   *     var b = math.unit('23 kg');          // 23 kg
   *     var c = math.in(a, math.unit('m');   // 0.05 m
   *
   * @param {* | Array | Matrix} args
   * @return {Unit | Array | Matrix} value
   */
  math.unit = function unit(args) {
    switch(arguments.length) {
      case 1:
        // parse a string
        var arg = arguments[0];

        if (arg instanceof Unit) {
          // create a clone of the unit
          return arg.clone();
        }

        if (isString(arg)) {
          if (Unit.isPlainUnit(arg)) {
            return new Unit(null, arg); // a pure unit
          }

          var u = Unit.parse(arg);        // a unit with value, like '5cm'
          if (u) {
            return u;
          }

          throw new SyntaxError('String "' + arg + '" is no valid unit');
        }

        if (isCollection(args)) {
          return collection.deepMap(args, unit);
        }

        throw new TypeError('A string or a number and string expected in function unit');
        break;

      case 2:
        // a number and a unit

        if (arguments[0] instanceof BigNumber) {
          // convert value to number
          return new Unit(toNumber(arguments[0]), arguments[1]);
        }
        else {
          return new Unit(arguments[0], arguments[1]);
        }
        break;

      default:
        throw new math.error.ArgumentsError('unit', arguments.length, 1, 2);
    }
  };
};

},{"../../type/Unit":207,"../../type/collection":208,"../../util/index":212,"bignumber.js":217}],161:[function(require,module,exports){
module.exports = function (math) {
  var util = require('../../util/index'),

      Scope = require('../../expression/Scope'),

      collection = require('../../type/collection'),

      isString = util.string.isString,
      isCollection = collection.isCollection;

  /**
   * Evaluate an expression.
   *
   * Syntax:
   *
   *     math.eval(expr)
   *     math.eval(expr, scope)
   *     math.eval([expr1, expr2, expr3, ...])
   *     math.eval([expr1, expr2, expr3, ...], scope)
   *
   * Example:
   *
   *     math.eval('(2+3)/4');                // 1.25
   *     math.eval('sqrt(3^2 + 4^2)');        // 5
   *     math.eval('sqrt(-4)');               // 2i
   *     math.eval(['a=3', 'b=4', 'a*b']);,   // [3, 4, 12]
   *
   *     var scope = {a:3, b:4};
   *     math.eval('a * b', scope);           // 12
   *
   * @param {String | String[] | Matrix} expr
   * @param {Scope | Object} [scope]
   * @return {*} res
   * @throws {Error}
   */
  math.eval = function _eval (expr, scope) {
    if (arguments.length != 1 && arguments.length != 2) {
      throw new math.error.ArgumentsError('eval', arguments.length, 1, 2);
    }

    // instantiate a scope
    var evalScope;
    if (scope) {
      if (scope instanceof Scope) {
        evalScope = scope;
      }
      else {
        evalScope = new Scope(math, scope);
      }
    }
    else {
      evalScope = new Scope(math);
    }

    if (isString(expr)) {
      // evaluate a single expression
      var node = math.parse(expr, evalScope);
      return node.eval();
    }
    else if (isCollection(expr)) {
      // evaluate an array or matrix with expressions
      return collection.deepMap(expr, function (elem) {
        var node = math.parse(elem, evalScope);
        return node.eval();
      });
    }
    else {
      // oops
      throw new TypeError('String or matrix expected');
    }
  };
};

},{"../../expression/Scope":5,"../../type/collection":208,"../../util/index":212}],162:[function(require,module,exports){
module.exports = function (math) {
  var Help = require('../../type/Help');

  /**
   * Retrieve help on a function or data type.
   * Help files are retrieved from the documentation in math.expression.docs.
   * @param {function | string | Object} search
   * @return {Help} help
   */
  math.help = function help(search) {
    if (arguments.length != 1) {
      throw new SyntaxError('Wrong number of arguments in function help ' +
          '(' + arguments.length + ' provided, 1 expected)');
    }

    var text = null;
    if ((search instanceof String) || (typeof(search) === 'string')) {
      text = search;
    }
    else {
      var prop;
      for (prop in math) {
        // search in functions and constants
        if (math.hasOwnProperty(prop)) {
          if (search === math[prop]) {
            text = prop;
            break;
          }
        }
      }

      if (!text) {
        // search data type
        for (prop in math.type) {
          if (math.type.hasOwnProperty(prop)) {
            if (search === math.type[prop]) {
              text = prop;
              break;
            }
          }
        }
      }
    }

    if (!text) {
      throw new Error('Could not find search term "' + search + '"');
    }
    else {
      var doc = math.expression.docs[text];
      if (!doc) {
        throw new Error('No documentation found on "' + text + '"');
      }
      return new Help(math, doc);
    }
  };
};

},{"../../type/Help":203}],163:[function(require,module,exports){
module.exports = function (math, settings) {
  var util = require('../../util/index'),

      toNumber = util.number.toNumber,
      isString = util.string.isString,
      isArray = Array.isArray,

      // types
      BigNumber = require('bignumber.js'),
      Complex = require('./../../type/Complex'),
      Matrix = require('./../../type/Matrix'),
      Unit = require('./../../type/Unit'),
      collection = require('../../type/collection'),

      // scope and nodes
      Scope = require('./../../expression/Scope'),
      AssignmentNode = require('../../expression/node/AssignmentNode'),
      BlockNode = require('../../expression/node/BlockNode'),
      ConstantNode = require('../../expression/node/ConstantNode'),
      FunctionNode = require('../../expression/node/FunctionNode'),
      ArrayNode = require('../../expression/node/ArrayNode'),
      OperatorNode = require('../../expression/node/OperatorNode'),
      ParamsNode = require('../../expression/node/ParamsNode'),
      RangeNode = require('../../expression/node/RangeNode'),
      SymbolNode = require('../../expression/node/SymbolNode'),
      UpdateNode = require('../../expression/node/UpdateNode'),
      handlers = require('../../expression/node/handlers');

  /**
   * Parse an expression. Returns a node tree, which can be evaluated by
   * invoking node.eval();
   *
   * Syntax:
   *
   *     math.parse(expr)
   *     math.parse(expr, scope)
   *     math.parse([expr1, expr2, expr3, ...])
   *     math.parse([expr1, expr2, expr3, ...], scope)
   *
   * Example:
   *
   *     var node = math.parse('sqrt(3^2 + 4^2)');
   *     node.eval(); // 5
   *
   *     var scope = {a:3, b:4}
   *     var node = math.parse('a * b', scope); // 12
   *     node.eval(); // 12
   *     scope.a = 5;
   *     node.eval(); // 20
   *
   *     var nodes = math.parse(['a = 3', 'b = 4', 'a * b']);
   *     nodes[2].eval(); // 12
   *
   * @param {String | String[] | Matrix} expr
   * @param {Scope | Object} [scope]
   * @return {Node | Node[]} node
   * @throws {Error}
   */
  math.parse = function parse (expr, scope) {
    if (arguments.length != 1 && arguments.length != 2) {
      throw new math.error.ArgumentsError('parse', arguments.length, 1, 2);
    }

    // instantiate a scope
    var parseScope;
    if (scope) {
      if (scope instanceof Scope) {
        parseScope = scope;
      }
      else {
        parseScope = new Scope(math, scope);
      }
    }
    else {
      parseScope = new Scope(math);
    }

    if (isString(expr)) {
      // parse a single expression
      expression = expr || '';
      return parseStart(parseScope);
    }
    else if (isArray(expr) || expr instanceof Matrix) {
      // parse an array or matrix with expressions
      return collection.deepMap(expr, function (elem) {
        expression = elem || '';
        return parseStart(parseScope);
      });
    }
    else {
      // oops
      throw new TypeError('String or matrix expected');
    }
  };

  // token types enumeration
  var TOKENTYPE = {
    NULL : 0,
    DELIMITER : 1,
    NUMBER : 2,
    SYMBOL : 3,
    UNKNOWN : 4
  };

  // map with all delimiters
  var DELIMITERS = {
    ',': true,
    '(': true,
    ')': true,
    '[': true,
    ']': true,
    '\"': true,
    '\n': true,
    ';': true,

    '+': true,
    '-': true,
    '*': true,
    '.*': true,
    '/': true,
    './': true,
    '%': true,
    '^': true,
    '.^': true,
    '!': true,
    '\'': true,
    '=': true,
    ':': true,

    '==': true,
    '!=': true,
    '<': true,
    '>': true,
    '<=': true,
    '>=': true
  };

    // map with all named delimiters
  var NAMED_DELIMITERS = {
      'mod': true,
      'in': true
  };

  var expression = '';  // current expression
  var index = 0;        // current index in expr
  var c = '';           // current token character in expr
  var token = '';       // current token
  var token_type = TOKENTYPE.NULL; // type of the token

  /**
   * Get the first character from the expression.
   * The character is stored into the char c. If the end of the expression is
   * reached, the function puts an empty string in c.
   * @private
   */
  function first() {
    index = 0;
    c = expression.charAt(0);
  }

  /**
   * Get the next character from the expression.
   * The character is stored into the char c. If the end of the expression is
   * reached, the function puts an empty string in c.
   * @private
   */
  function next() {
    index++;
    c = expression.charAt(index);
  }

  /**
   * Preview the next character from the expression.
   * @return {String} cNext
   * @private
   */
  function nextPreview() {
    return expression.charAt(index + 1);
  }

  /**
   * Get next token in the current string expr.
   * The token and token type are available as token and token_type
   * @private
   */
  function getToken() {
    token_type = TOKENTYPE.NULL;
    token = '';

    // skip over whitespaces
    while (c == ' ' || c == '\t') {  // space or tab
      next();
    }

    // skip comment
    if (c == '#') {
      while (c != '\n' && c != '') {
        next();
      }
    }

    // check for end of expression
    if (c == '') {
      // token is still empty
      token_type = TOKENTYPE.DELIMITER;
      return;
    }

    // check for delimiters consisting of 2 characters
    var c2 = c + nextPreview();
    if (DELIMITERS[c2]) {
      token_type = TOKENTYPE.DELIMITER;
      token = c2;
      next();
      next();
      return;
    }

    // check for delimiters consisting of 1 character
    if (DELIMITERS[c]) {
      token_type = TOKENTYPE.DELIMITER;
      token = c;
      next();
      return;
    }

    // check for a number
    if (isDigitDot(c)) {
      token_type = TOKENTYPE.NUMBER;

      // get number, can have a single dot
      if (c == '.') {
        token += c;
        next();

        if (!isDigit(c)) {
          // this is no legal number, it is just a dot
          token_type = TOKENTYPE.UNKNOWN;
        }
      }
      else {
        while (isDigit(c)) {
          token += c;
          next();
        }
        if (c == '.') {
          token += c;
          next();
        }
      }
      while (isDigit(c)) {
        token += c;
        next();
      }

      // check for exponential notation like "2.3e-4" or "1.23e50"
      if (c == 'E' || c == 'e') {
        token += c;
        next();

        if (c == '+' || c == '-') {
          token += c;
          next();
        }

        // Scientific notation MUST be followed by an exponent
        if (!isDigit(c)) {
          // this is no legal number, exponent is missing.
          token_type = TOKENTYPE.UNKNOWN;
        }

        while (isDigit(c)) {
          token += c;
          next();
        }
      }

      return;
    }

    // check for variables, functions, named operators
    if (isAlpha(c)) {
      while (isAlpha(c) || isDigit(c)) {
        token += c;
        next();
      }

      if (NAMED_DELIMITERS[token]) {
        token_type = TOKENTYPE.DELIMITER;
      }
      else {
        token_type = TOKENTYPE.SYMBOL;
      }

      return;
    }

    // something unknown is found, wrong characters -> a syntax error
    token_type = TOKENTYPE.UNKNOWN;
    while (c != '') {
      token += c;
      next();
    }
    throw createSyntaxError('Syntax error in part "' + token + '"');
  }

  /**
   * Check if a given name is valid
   * if not, an error is thrown
   * @param {String} name
   * @return {boolean} valid
   * @private
   */
    // TODO: check for valid symbol name
  function isValidSymbolName (name) {
    for (var i = 0, iMax = name.length; i < iMax; i++) {
      var c = name.charAt(i);
      //var valid = (isAlpha(c) || (i > 0 && isDigit(c))); // TODO: allow digits in symbol name
      var valid = (isAlpha(c));
      if (!valid) {
        return false;
      }
    }

    return true;
  }

  /**
   * checks if the given char c is a letter (upper or lower case)
   * or underscore
   * @param {String} c   a string with one character
   * @return {Boolean}
   * @private
   */
  function isAlpha (c) {
    return ((c >= 'a' && c <= 'z') ||
        (c >= 'A' && c <= 'Z') ||
        c == '_');
  }

  /**
   * checks if the given char c is a digit or dot
   * @param {String} c   a string with one character
   * @return {Boolean}
   * @private
   */
  function isDigitDot (c) {
    return ((c >= '0' && c <= '9') ||
        c == '.');
  }

  /**
   * checks if the given char c is a digit
   * @param {String} c   a string with one character
   * @return {Boolean}
   * @private
   */
  function isDigit (c) {
    return ((c >= '0' && c <= '9'));
  }

  /**
   * Start of the parse levels below, in order of precedence
   * @param {Scope} scope
   * @return {Node} node
   * @private
   */
  function parseStart (scope) {
    // get the first character in expression
    first();

    getToken();

    var node;
    if (token == '') {
      // empty expression
      node = new ConstantNode(undefined);
    }
    else {
      node = parseBlock(scope);
    }

    // check for garbage at the end of the expression
    // an expression ends with a empty character '' and token_type DELIMITER
    if (token != '') {
      if (token_type == TOKENTYPE.DELIMITER) {
        // user entered a not existing operator like "//"

        // TODO: give hints for aliases, for example with "<>" give as hint " did you mean != ?"
        throw createError('Unknown operator ' + token);
      }
      else {
        throw createSyntaxError('Unexpected part "' + token + '"');
      }
    }

    return node;
  }

  /**
   * Parse a block with expressions. Expressions can be separated by a newline
   * character '\n', or by a semicolon ';'. In case of a semicolon, no output
   * of the preceding line is returned.
   * @param {Scope} scope
   * @return {Node} node
   * @private
   */
  function parseBlock (scope) {
    var node, block, visible;

    if (token != '\n' && token != ';' && token != '') {
      node = parseAns(scope);
    }

    while (token == '\n' || token == ';') {
      if (!block) {
        // initialize the block
        block = new BlockNode();
        if (node) {
          visible = (token != ';');
          block.add(node, visible);
        }
      }

      getToken();
      if (token != '\n' && token != ';' && token != '') {
        node = parseAns(scope);

        visible = (token != ';');
        block.add(node, visible);
      }
    }

    if (block) {
      return block;
    }

    if (!node) {
      node = parseAns(scope);
    }

    return node;
  }

  /**
   * Parse assignment of ans.
   * Ans is assigned when the expression itself is no variable or function
   * assignment
   * @param {Scope} scope
   * @return {Node} node
   * @private
   */
  function parseAns (scope) {
    var expression = parseFunctionAssignment(scope);

    // create a variable definition for ans
    var name = 'ans';
    return new AssignmentNode(name, expression, scope);
  }

  /**
   * Parse a function assignment like "function f(a,b) = a*b"
   * @param {Scope} scope
   * @return {Node} node
   * @private
   */
  function parseFunctionAssignment (scope) {
    // TODO: keyword 'function' must become a reserved keyword
    // TODO: replace the 'function' keyword with an assignment operator '=>'
    if (token_type == TOKENTYPE.SYMBOL && token == 'function') {
      // get function name
      getToken();
      if (token_type != TOKENTYPE.SYMBOL) {
        throw createSyntaxError('Function name expected');
      }
      var name = token;

      // get parenthesis open
      getToken();
      if (token != '(') {
        throw createSyntaxError('Opening parenthesis ( expected');
      }

      // get function variables
      var functionScope = scope.createSubScope();
      var variables = [];
      while (true) {
        getToken();
        if (token_type == TOKENTYPE.SYMBOL) {
          // store variable name
          variables.push(token);

          getToken();
        }

        if (token == ',') {
          // ok, nothing to do, read next variable
        }
        else if (token == ')') {
          // end of variable list encountered. break loop
          break;
        }
        else {
          throw createSyntaxError('Comma , or closing parenthesis ) expected"');
        }
      }

      getToken();
      if (token != '=') {
        throw createSyntaxError('Equal sign = expected');
      }

      // parse the expression, with the correct function scope
      getToken();
      var expression = parseAssignment(functionScope);

      return new FunctionNode(name, variables, expression, functionScope, scope);
    }

    return parseAssignment(scope);
  }

  /**
   * Assignment of a variable, can be a variable like "a=2.3" or a updating an
   * existing variable like "matrix(2,3:5)=[6,7,8]"
   * @param {Scope} scope
   * @return {Node} node
   * @private
   */
  function parseAssignment (scope) {
    var name, params, paramScopes, expr;

    var node = parseRange(scope);

    if (token == '=') {
      if (node instanceof SymbolNode) {
        // parse the expression, with the correct function scope
        getToken();
        name = node.name;
        params = null;
        expr = parseAssignment(scope);
        return new AssignmentNode(name, expr, scope);
      }
      else if ((node instanceof ParamsNode) && (node.object instanceof SymbolNode)) {
        // parse the expression, with the correct function scope
        getToken();
        name = node.object.name;
        params = node.params;
        paramScopes = node.paramScopes;
        expr = parseAssignment(scope);
        return new UpdateNode(math, name, params, paramScopes, expr, scope);
      }
      else {
        throw createSyntaxError('Symbol expected at the left hand side ' +
            'of assignment operator =');
      }
    }

    return node;
  }

  /**
   * parse range, "start:end", "start:step:end", ":", "start:", ":end", etc
   * @param {Scope} scope
   * @return {Node} node
   * @private
   */
  function parseRange (scope) {
    var node, params = [];

    if (token == ':') {
      // implicit start=1 (one-based)
      var one = (settings.number === 'bignumber') ? new BigNumber(1) : 1;
      node = new ConstantNode(one);
    }
    else {
      // explicit start
      node = parseBitwiseConditions(scope);
    }

    if (token == ':') {
      params.push(node);

      // parse step and end
      while (token == ':') {
        getToken();
        if (token == ')' || token == ',' || token == '') {
          // implicit end
          params.push(new SymbolNode('end', scope));
        }
        else {
          // explicit end
          params.push(parseBitwiseConditions(scope));
        }
      }

      if (params.length) {
        node = new RangeNode(math, settings, params);
      }
    }

    return node;
  }

  /**
   * conditional operators and bitshift
   * @param {Scope} scope
   * @return {Node} node
   * @private
   */
  function parseBitwiseConditions (scope) {
    var node = parseComparison(scope);

    /* TODO: implement bitwise conditions
     var operators = {
     '&' : bitwiseand,
     '|' : bitwiseor,
     // todo: bitwise xor?
     '<<': bitshiftleft,
     '>>': bitshiftright
     };
     while (operators[token] !== undefined) {
     var name = token;
     var fn = operators[name];

     getToken();
     var params = [node, parseComparison()];
     node = new OperatorNode(name, fn, params);
     }
     */

    return node;
  }

  /**
   * comparison operators
   * @param {Scope} scope
   * @return {Node} node
   * @private
   */
  function parseComparison (scope) {
    var node, operators, name, fn, params;

    node = parseConditions(scope);

    operators = {
      '==': math.equal,
      '!=': math.unequal,
      '<': math.smaller,
      '>': math.larger,
      '<=': math.smallereq,
      '>=': math.largereq
    };
    while (operators[token] !== undefined) {
      name = token;
      fn = operators[name];

      getToken();
      params = [node, parseConditions(scope)];
      node = new OperatorNode(name, fn, params);
    }

    return node;
  }

  /**
   * conditions like and, or, in
   * @param {Scope} scope
   * @return {Node} node
   * @private
   */
  function parseConditions (scope) {
    var node, operators, name, fn, params;

    node = parseAddSubtract(scope);

    // TODO: precedence of And above Or?
    // TODO: implement a method for unit to number conversion
    operators = {
      'in' : math['in']
      /* TODO: implement conditions
       'and' : 'and',
       '&&' : 'and',
       'or': 'or',
       '||': 'or',
       'xor': 'xor'
       */
    };

    while (operators[token] !== undefined) {
      name = token;
      fn = operators[name];

      getToken();
      params = [node, parseAddSubtract(scope)];
      node = new OperatorNode(name, fn, params);
    }

    return node;
  }

  /**
   * add or subtract
   * @param {Scope} scope
   * @return {Node} node
   * @private
   */
  function parseAddSubtract (scope)  {
    var node, operators, name, fn, params;

    node = parseMultiplyDivide(scope);

    operators = {
      '+': math.add,
      '-': math.subtract
    };
    while (operators[token] !== undefined) {
      name = token;
      fn = operators[name];

      getToken();
      params = [node, parseMultiplyDivide(scope)];
      node = new OperatorNode(name, fn, params);
    }

    return node;
  }

  /**
   * multiply, divide, modulus
   * @param {Scope} scope
   * @return {Node} node
   * @private
   */
  function parseMultiplyDivide (scope) {
    var node, operators, name, fn, params;

    node = parseUnary(scope);

    operators = {
      '*': math.multiply,
      '.*': math.emultiply,
      '/': math.divide,
      './': math.edivide,
      '%': math.mod,
      'mod': math.mod
    };

    while (operators[token] !== undefined) {
      name = token;
      fn = operators[name];

      getToken();
      params = [node, parseUnary(scope)];
      node = new OperatorNode(name, fn, params);
    }

    return node;
  }

  /**
   * Unary minus
   * @param {Scope} scope
   * @return {Node} node
   * @private
   */
  function parseUnary (scope) {
    var name, fn, params;

    if (token == '-') {
      name = token;
      fn = math.unary;
      getToken();
      params = [parseUnary(scope)];

      return new OperatorNode(name, fn, params);
    }

    return parsePow(scope);
  }

  /**
   * power
   * Note: power operator is right associative
   * @param {Scope} scope
   * @return {Node} node
   * @private
   */
  function parsePow (scope) {
    var node, leftNode, nodes, ops, name, fn, params;

    nodes = [
      parseFactorial(scope)
    ];
    ops = [];

    // stack all operands of a chained power operator (like '2^3^3')
    while (token == '^' || token == '.^') {
      ops.push(token);
      getToken();
      nodes.push(parseFactorial(scope));
    }

    // evaluate the operands from right to left (right associative)
    node = nodes.pop();
    while (nodes.length) {
      leftNode = nodes.pop();
      name = ops.pop();
      fn = (name == '^') ? math.pow : math.epow;
      params = [leftNode, node];
      node = new OperatorNode(name, fn, params);
    }

    return node;
  }

  /**
   * Factorial
   * @param {Scope} scope
   * @return {Node} node
   * @private
   */
  function parseFactorial (scope)  {
    var node, name, fn, params;

    node = parseTranspose(scope);

    while (token == '!') {
      name = token;
      fn = math.factorial;
      getToken();
      params = [node];

      node = new OperatorNode(name, fn, params);
    }

    return node;
  }

  /**
   * Transpose
   * @param {Scope} scope
   * @return {Node} node
   * @private
   */
  function parseTranspose (scope)  {
    var node, name, fn, params;

    node = parseNodeHandler(scope);

    while (token == '\'') {
      name = token;
      fn = math.transpose;
      getToken();
      params = [node];

      node = new OperatorNode(name, fn, params);
    }

    return node;
  }

  /**
   * Parse a custom node handler. A node handler can be used to process
   * nodes in a custom way, for example for handling a plot.
   *
   * A handler must be defined in the namespace math.expression.node.handlers,
   * and must extend math.expression.node.Node, and the handler must contain
   * functions eval(), find(filter), and toString().
   *
   * For example:
   *
   *     math.expression.node.handlers['plot'] = PlotHandler;
   *
   * The constructor of the handler is called as:
   *
   *     node = new PlotHandler(params, paramScopes);
   *
   * The handler will be invoked when evaluating an expression like:
   *
   *     node = math.parse('plot(sin(x), x)');
   *
   * @param {Scope} scope
   * @return {Node} node
   * @private
   */
  function parseNodeHandler (scope) {
    var params,
        paramScopes,
        paramScope,
        handler;

    if (token_type == TOKENTYPE.SYMBOL && handlers[token]) {
      handler = handlers[token];

      getToken();

      // parse parameters
      if (token == '(') {
        params = [];
        paramScopes = [];

        getToken();

        if (token != ')') {
          paramScope = scope.createSubScope();
          paramScopes.push(paramScope);
          params.push(parseRange(paramScope));

          // parse a list with parameters
          while (token == ',') {
            getToken();

            paramScope = scope.createSubScope();
            paramScopes.push(paramScope);
            params.push(parseRange(paramScope));
          }
        }

        if (token != ')') {
          throw createSyntaxError('Parenthesis ) expected');
        }
        getToken();
      }

      // create a new node handler
      //noinspection JSValidateTypes
      return new handler(params, paramScopes);
    }

    return parseSymbol(scope);
  }

  /**
   * parse symbols: functions, variables, constants, units
   * @param {Scope} scope
   * @return {Node} node
   * @private
   */
  function parseSymbol (scope) {
    var node, name;

    if (token_type == TOKENTYPE.SYMBOL ||
        (token_type == TOKENTYPE.DELIMITER && token in NAMED_DELIMITERS)) {
      name = token;

      getToken();

      // create a symbol
      node = new SymbolNode(name, scope);

      // parse parameters
      return parseParams(scope, node);
    }

    return parseString(scope);
  }

  /**
   * parse parameters, enclosed in parenthesis
   * @param {Scope} scope
   * @param {Node} node    Node on which to apply the parameters. If there
   *                       are no parameters in the expression, the node
   *                       itself is returned
   * @return {Node} node
   * @private
   */
  function parseParams (scope, node) {
    var bracket,
        params,
        paramScopes,
        paramScope;

    while (token == '(') {
      bracket = token;
      params = [];
      paramScopes = [];

      getToken();

      if (token != ')') {
        paramScope = scope.createSubScope();
        paramScopes.push(paramScope);
        params.push(parseRange(paramScope));

        // parse a list with parameters
        while (token == ',') {
          getToken();

          paramScope = scope.createSubScope();
          paramScopes.push(paramScope);
          params.push(parseRange(paramScope));
        }
      }

      if ((bracket == '(' && token != ')')) {
        throw createSyntaxError('Parenthesis ) expected');
      }
      getToken();

      node = new ParamsNode(math, node, params, paramScopes);
    }

    return node;
  }

  /**
   * parse a string.
   * A string is enclosed by double quotes
   * @param {Scope} scope
   * @return {Node} node
   * @private
   */
  function parseString (scope) {
    var node, str, tPrev;

    if (token == '"') {
      // string "..."
      str = '';
      tPrev = '';
      while (c != '' && (c != '\"' || tPrev == '\\')) { // also handle escape character
        str += c;
        tPrev = c;
        next();
      }

      getToken();
      if (token != '"') {
        throw createSyntaxError('End of string " expected');
      }
      getToken();

      // create constant
      node = new ConstantNode(str);

      // parse parameters
      node = parseParams(scope, node);

      return node;
    }

    return parseMatrix(scope);
  }

  /**
   * parse the matrix
   * @param {Scope} scope
   * @return {Node} node
   * @private
   */
  function parseMatrix (scope) {
    var array, params, rows, cols;

    if (token == '[') {
      // matrix [...]

      // skip newlines
      getToken();
      while (token == '\n') {
        getToken();
      }

      if (token != ']') {
        // this is a non-empty matrix
        var row = parseRow(scope);

        if (token == ';') {
          // 2 dimensional array
          rows = 1;
          params = [row];

          // the rows of the matrix are separated by dot-comma's
          while (token == ';') {
            getToken();

            // skip newlines
            while (token == '\n') {
              getToken();
            }

            params[rows] = parseRow(scope);
            rows++;

            // skip newlines
            while (token == '\n') {
              getToken();
            }
          }

          if (token != ']') {
            throw createSyntaxError('End of matrix ] expected');
          }
          getToken();

          // check if the number of columns matches in all rows
          cols = (params.length > 0) ? params[0].length : 0;
          for (var r = 1; r < rows; r++) {
            if (params[r].length != cols) {
              throw createError('Number of columns must match ' +
                  '(' + params[r].length + ' != ' + cols + ')');
            }
          }

          array = new ArrayNode(settings, params);
        }
        else {
          // 1 dimensional vector
          if (token != ']') {
            throw createSyntaxError('End of matrix ] expected');
          }
          getToken();

          array = row;
        }
      }
      else {
        // this is an empty matrix "[ ]"
        getToken();
        array = new ArrayNode(settings, []);
      }

      // parse parameters
      array = parseParams(scope, array);

      return array;
    }

    return parseNumber(scope);
  }

  /**
   * Parse a single comma-separated row from a matrix, like 'a, b, c'
   * @param {Scope} scope
   * @return {ArrayNode} node
   */
  function parseRow (scope) {
    var params = [parseAssignment(scope)];
    var len = 1;

    while (token == ',') {
      getToken();

      // skip newlines
      while (token == '\n') {
        getToken();
      }

      // parse expression
      params[len] = parseAssignment(scope);
      len++;

      // skip newlines
      while (token == '\n') {
        getToken();
      }
    }

    return new ArrayNode(settings, params);
  }

  /**
   * parse a number
   * @param {Scope} scope
   * @return {Node} node
   * @private
   */
  function parseNumber (scope) {
    var node, value, number;

    if (token_type == TOKENTYPE.NUMBER) {
      // this is a number
      if (settings.number == 'bignumber') {
        // parse a big number
        number = new BigNumber((token == '.') ? 0 : token);
      }
      else {
        // parse a regular number
        number = (token == '.') ? 0 : Number(token);
      }
      getToken();

      /* TODO: implicit multiplication?
       // TODO: how to calculate a=3; 2/2a ? is this (2/2)*a or 2/(2*a) ?
       // check for implicit multiplication
       if (token_type == TOKENTYPE.VARIABLE) {
       node = multiply(node, parsePow());
       }
       //*/

      if (token_type == TOKENTYPE.SYMBOL) {
        // convert bignumber to number as both Complex and Unit don't support BigNumber
        number = (number instanceof BigNumber) ? toNumber(number) : number;

        // create a complex number
        if (token == 'i' || token == 'I') {
          value = new Complex(0, number);
          getToken();
          return new ConstantNode(value);
        }

        // create a unit
        if (Unit.isPlainUnit(token)) {
          value = new Unit(number, token);
          getToken();
          return new ConstantNode(value);
        }

        throw createTypeError('Unknown unit "' + token + '"');
      }

      // just a regular number
      node = new ConstantNode(number);

      // parse parameters
      node = parseParams(scope, node);

      return node;
    }

    return parseParentheses(scope);
  }

  /**
   * parentheses
   * @param {Scope} scope
   * @return {Node} node
   * @private
   */
  function parseParentheses (scope) {
    var node;

    // check if it is a parenthesized expression
    if (token == '(') {
      // parentheses (...)
      getToken();
      node = parseAssignment(scope); // start again

      if (token != ')') {
        throw createSyntaxError('Parenthesis ) expected');
      }
      getToken();

      /* TODO: implicit multiplication?
       // TODO: how to calculate a=3; 2/2a ? is this (2/2)*a or 2/(2*a) ?
       // check for implicit multiplication
       if (token_type == TOKENTYPE.VARIABLE) {
       node = multiply(node, parsePow());
       }
       //*/

      // parse parameters
      node = parseParams(scope, node);

      return node;
    }

    return parseEnd(scope);
  }

  /**
   * Evaluated when the expression is not yet ended but expected to end
   * @param {Scope} scope
   * @return {Node} res
   * @private
   */
  function parseEnd (scope) {
    if (token == '') {
      // syntax error or unexpected end of expression
      throw createSyntaxError('Unexpected end of expression');
    } else {
      throw createSyntaxError('Value expected');
    }
  }

  /**
   * Shortcut for getting the current row value (one based)
   * Returns the line of the currently handled expression
   * @private
   */
  function row () {
    // TODO: also register row number during parsing
    return undefined;
  }

  /**
   * Shortcut for getting the current col value (one based)
   * Returns the column (position) where the last token starts
   * @private
   */
  function col () {
    return index - token.length + 1;
  }

  /**
   * Build up an error message
   * @param {String} message
   * @return {String} message with row and column information
   * @private
   */
  function createErrorMessage (message) {
    var r = row();
    var c = col();
    if (r === undefined) {
      if (c === undefined) {
        return message;
      } else {
        return message + ' (char ' + c + ')';
      }
    } else {
      return message + ' (line ' + r + ', char ' + c + ')';
    }
  }

  /**
   * Create an error
   * @param {String} message
   * @return {SyntaxError} instantiated error
   * @private
   */
  function createSyntaxError (message) {
    return new SyntaxError(createErrorMessage(message));
  }

  /**
   * Create an error
   * @param {String} message
   * @return {TypeError} instantiated error
   * @private
   */
  function createTypeError(message) {
    return new TypeError(createErrorMessage(message));
  }

  /**
   * Create an error
   * @param {String} message
   * @return {Error} instantiated error
   * @private
   */
  function createError (message) {
    return new Error(createErrorMessage(message));
  }
};

},{"../../expression/node/ArrayNode":104,"../../expression/node/AssignmentNode":105,"../../expression/node/BlockNode":106,"../../expression/node/ConstantNode":107,"../../expression/node/FunctionNode":108,"../../expression/node/OperatorNode":110,"../../expression/node/ParamsNode":111,"../../expression/node/RangeNode":112,"../../expression/node/SymbolNode":113,"../../expression/node/UpdateNode":114,"../../expression/node/handlers":115,"../../type/collection":208,"../../util/index":212,"./../../expression/Scope":5,"./../../type/Complex":202,"./../../type/Matrix":205,"./../../type/Unit":207,"bignumber.js":217}],164:[function(require,module,exports){
module.exports = function (math) {
  var util = require('../../util/index'),

      Matrix = require('../../type/Matrix'),
      collection = require('../../type/collection'),

      object = util.object,
      array = util.array,
      isNumber = util.number.isNumber,
      isInteger = util.number.isInteger,
      isCollection = collection.isCollection;

  /**
   * Concatenate two or more matrices
   * Usage:
   *     math.concat(A, B, C, ...)
   *     math.concat(A, B, C, ..., dim)
   *
   * Where the optional dim is the zero-based number of the dimension to be
   * concatenated.
   *
   * @param {... Array | Matrix} args
   * @return {Array | Matrix} res
   */
  math.concat = function concat (args) {
    var i,
        len = arguments.length,
        dim = -1,  // zero-based dimension
        prevDim,
        asMatrix = false,
        matrices = [];  // contains multi dimensional arrays

    for (i = 0; i < len; i++) {
      var arg = arguments[i];

      // test whether we need to return a Matrix (if not we return an Array)
      if (arg instanceof Matrix) {
        asMatrix = true;
      }

      if ((i == len - 1) && isNumber(arg)) {
        // last argument contains the dimension on which to concatenate
        prevDim = dim;
        dim = arg;

        if (!isInteger(dim) || dim < 0) {
          throw new TypeError('Dimension number must be a positive integer ' +
              '(dim = ' + dim + ')');
        }

        if (i > 0 && dim > prevDim) {
          throw new RangeError('Dimension out of range ' +
              '(' + dim + ' > ' + prevDim + ')');
        }
      }
      else if (isCollection(arg)) {
        // this is a matrix or array
        var matrix = object.clone(arg).valueOf();
        var size = array.size(arg.valueOf());
        matrices[i] = matrix;
        prevDim = dim;
        dim = size.length - 1;

        // verify whether each of the matrices has the same number of dimensions
        if (i > 0 && dim != prevDim) {
          throw new RangeError('Dimension mismatch ' +
              '(' + prevDim + ' != ' + dim + ')');
        }
      }
      else {
        throw new math.error.UnsupportedTypeError('concat', arg);
      }
    }

    if (matrices.length == 0) {
      throw new SyntaxError('At least one matrix expected');
    }

    var res = matrices.shift();
    while (matrices.length) {
      res = _concat(res, matrices.shift(), dim, 0);
    }

    return asMatrix ? new Matrix(res) : res;
  };

  /**
   * Recursively concatenate two matrices.
   * The contents of the matrices is not cloned.
   * @param {Array} a             Multi dimensional array
   * @param {Array} b             Multi dimensional array
   * @param {Number} concatDim    The dimension on which to concatenate (zero-based)
   * @param {Number} dim          The current dim (zero-based)
   * @return {Array} c            The concatenated matrix
   * @private
   */
  function _concat(a, b, concatDim, dim) {
    if (dim < concatDim) {
      // recurse into next dimension
      if (a.length != b.length) {
        throw new Error('Dimensions mismatch (' + a.length + ' != ' + b.length + ')');
      }

      var c = [];
      for (var i = 0; i < a.length; i++) {
        c[i] = _concat(a[i], b[i], concatDim, dim + 1);
      }
      return c;
    }
    else {
      // concatenate this dimension
      return a.concat(b);
    }
  }
};

},{"../../type/Matrix":205,"../../type/collection":208,"../../util/index":212}],165:[function(require,module,exports){
module.exports = function (math) {
  var util = require('../../util/index'),

      Matrix = require('../../type/Matrix'),

      object = util.object,
      array = util.array,
      string = util.string;

  /**
   * @constructor det
   * Calculate the determinant of a matrix
   *
   *     det(x)
   *
   * @param {Array | Matrix} x
   * @return {Number} determinant
   */
  math.det = function det (x) {
    if (arguments.length != 1) {
      throw new math.error.ArgumentsError('det', arguments.length, 1);
    }

    var size = array.size(x.valueOf());
    switch (size.length) {
      case 0:
        // scalar
        return object.clone(x);
        break;

      case 1:
        // vector
        if (size[0] == 1) {
          return object.clone(x.valueOf()[0]);
        }
        else {
          throw new RangeError('Matrix must be square ' +
              '(size: ' + string.format(size) + ')');
        }
        break;

      case 2:
        // two dimensional array
        var rows = size[0];
        var cols = size[1];
        if (rows == cols) {
          return _det(x.valueOf(), rows, cols);
        }
        else {
          throw new RangeError('Matrix must be square ' +
              '(size: ' + string.format(size) + ')');
        }
        break;

      default:
        // multi dimensional array
        throw new RangeError('Matrix must be two dimensional ' +
            '(size: ' + string.format(size) + ')');
    }
  };

  /**
   * Calculate the determinant of a matrix
   * @param {Array[]} matrix  A square, two dimensional matrix
   * @param {Number} rows     Number of rows of the matrix (zero-based)
   * @param {Number} cols     Number of columns of the matrix (zero-based)
   * @returns {Number} det
   * @private
   */
  function _det (matrix, rows, cols) {
    if (rows == 1) {
      // this is a 1 x 1 matrix
      return matrix[0][0];
    }
    else if (rows == 2) {
      // this is a 2 x 2 matrix
      // the determinant of [a11,a12;a21,a22] is det = a11*a22-a21*a12
      return math.subtract(
          math.multiply(matrix[0][0], matrix[1][1]),
          math.multiply(matrix[1][0], matrix[0][1])
      );
    }
    else {
      // this is an n x n matrix
      var d = 1;
      var lead = 0;
      for (var r = 0; r < rows; r++) {
        if (lead >= cols) {
          break;
        }
        var i = r;
        // Find the pivot element.
        while (matrix[i][lead] == 0) {
          i++;
          if (i == rows) {
            i = r;
            lead++;
            if (lead == cols) {
              // We found the last pivot.
              if (object.deepEqual(matrix, eye(rows).valueOf())) {
                return math.round(d, 6);
              } else {
                return 0;
              }
            }
          }
        }
        if (i != r) {
          // Swap rows i and r, which negates the determinant.
          for (var a = 0; a < cols; a++) {
            var temp = matrix[i][a];
            matrix[i][a] = matrix[r][a];
            matrix[r][a] = temp;
          }
          d *= -1;
        }
        // Scale row r and the determinant simultaneously.
        var div = matrix[r][lead];
        for (var a = 0; a < cols; a++) {
          matrix[r][a] = matrix[r][a] / div;
        }
        d *= div;
        // Back-substitute upwards.
        for (var j = 0; j < rows; j++) {
          if (j != r) {
            // Taking linear combinations does not change the det.
            var c = matrix[j][lead];
            for (var a = 0; a < cols; a++) {
              matrix[j][a] = matrix[j][a] - matrix[r][a] * c;
            }
          }
        }
        lead++; // Now looking for a pivot further right.
      }
      // If reduction did not result in the identity, the matrix is singular.
      if (object.deepEqual(matrix, math.eye(rows).valueOf())) {
        return math.round(d, 6);
      } else {
        return 0;
      }
    }
  }
};

},{"../../type/Matrix":205,"../../util/index":212}],166:[function(require,module,exports){
module.exports = function (math, settings) {
  var util = require('../../util/index'),

      Matrix = require('../../type/Matrix'),
      collection = require('../../type/collection'),

      object = util.object,
      isArray = util.array.isArray,
      isNumber = util.number.isNumber,
      isInteger = util.number.isInteger;

  /**
   * Create a diagonal matrix or retrieve the diagonal of a matrix
   *
   *     diag(v)
   *     diag(v, k)
   *     diag(X)
   *     diag(X, k)
   *
   * TODO: more documentation on diag
   *
   * @param {Matrix | Array} x
   * @param {Number} [k]
   * @return {Matrix | Array} matrix
   */
  math.diag = function diag (x, k) {
    var data, vector, i, iMax;

    if (arguments.length != 1 && arguments.length != 2) {
      throw new math.error.ArgumentsError('diag', arguments.length, 1, 2);
    }

    if (k) {
      if (!isNumber(k) || !isInteger(k)) {
        throw new TypeError ('Second parameter in function diag must be an integer');
      }
    }
    else {
      k = 0;
    }
    var kSuper = k > 0 ? k : 0;
    var kSub = k < 0 ? -k : 0;

    // check type of input
    if (x instanceof Matrix) {
      // nice, nothing to do
    }
    else if (isArray(x)) {
      // convert to matrix
      x = new Matrix(x);
    }
    else {
      throw new TypeError ('First parameter in function diag must be a Matrix or Array');
    }

    var s = x.size();
    switch (s.length) {
      case 1:
        // x is a vector. create diagonal matrix
        vector = x.valueOf();
        var matrix = new Matrix();
        var defaultValue = 0;
        matrix.resize([vector.length + kSub, vector.length + kSuper], defaultValue);
        data = matrix.valueOf();
        iMax = vector.length;
        for (i = 0; i < iMax; i++) {
          data[i + kSub][i + kSuper] = object.clone(vector[i]);
        }
        return (settings.matrix === 'array') ? matrix.valueOf() : matrix;
        break;

      case 2:
        // x is a matrix get diagonal from matrix
        vector = [];
        data = x.valueOf();
        iMax = Math.min(s[0] - kSub, s[1] - kSuper);
        for (i = 0; i < iMax; i++) {
          vector[i] = object.clone(data[i + kSub][i + kSuper]);
        }
        return (settings.matrix === 'array') ? vector : new Matrix(vector);
        break;

      default:
        throw new RangeError('Matrix for function diag must be 2 dimensional');
    }
  };
};

},{"../../type/Matrix":205,"../../type/collection":208,"../../util/index":212}],167:[function(require,module,exports){
module.exports = function (math, settings) {
  var util = require('../../util/index'),

      BigNumber = require('bignumber.js'),
      Matrix = require('../../type/Matrix'),
      collection = require('../../type/collection'),

      toNumber = util.number.toNumber,
      isNumber = util.number.isNumber,
      isInteger = util.number.isInteger,
      isArray = Array.isArray;

  /**
   * Create a 2-dimensional identity matrix with size m x n or n x n
   *
   *     eye(n)
   *     eye(m, n)
   *     eye([m, n])
   *
   * TODO: more documentation on eye
   *
   * @param {...Number | Matrix | Array} size
   * @return {Matrix | Array | Number} matrix
   */
  math.eye = function eye (size) {
    var args = collection.argsToArray(arguments),
        asMatrix = (size instanceof Matrix) ? true :
        (isArray(size) ? false : (settings.matrix === 'matrix'));


    if (args.length == 0) {
      // return an empty array
      return asMatrix ? new Matrix() : [];
    }
    else if (args.length == 1) {
      // change to a 2-dimensional square
      args[1] = args[0];
    }
    else if (args.length > 2) {
      // error in case of an n-dimensional size
      throw new math.error.ArgumentsError('eye', args.length, 0, 2);
    }

    var asBigNumber = args[0] instanceof BigNumber,
        rows = args[0],
        cols = args[1];

    if (rows instanceof BigNumber) {
      rows = toNumber(rows);
    }
    if (cols instanceof BigNumber) {
      cols = toNumber(cols);
    }

    if (!isNumber(rows) || !isInteger(rows) || rows < 1) {
      throw new Error('Parameters in function eye must be positive integers');
    }
    if (cols) {
      if (!isNumber(cols) || !isInteger(cols) || cols < 1) {
        throw new Error('Parameters in function eye must be positive integers');
      }
    }

    // create and args the matrix
    var matrix = new Matrix();
    var one = asBigNumber ? new BigNumber(1) : 1;
    var defaultValue = asBigNumber ? new BigNumber(0) : 0;
    matrix.resize(args.map(toNumber), defaultValue);

    // fill in ones on the diagonal
    var minimum = math.min(args);
    var data = matrix.valueOf();
    for (var d = 0; d < minimum; d++) {
      data[d][d] = one;
    }

    return asMatrix ? matrix : matrix.valueOf();
  };
};

},{"../../type/Matrix":205,"../../type/collection":208,"../../util/index":212,"bignumber.js":217}],168:[function(require,module,exports){
module.exports = function (math) {
  var string = require('../../util/string'),

      Matrix = require('../../type/Matrix'),
      collection = require('../../type/collection');

  /**
   * Calculate the inverse of a matrix
   *
   *     inv(x)
   *
   * TODO: more documentation on inv
   *
   * @param {Number | Complex | Array | Matrix} x
   * @return {Number | Complex | Array | Matrix} inv
   */
  math.inv = function inv (x) {
    if (arguments.length != 1) {
      throw new math.error.ArgumentsError('inv', arguments.length, 1);
    }
    var size = math.size(x).valueOf();
    switch (size.length) {
      case 0:
        // scalar
        return math.divide(1, x);
        break;

      case 1:
        // vector
        if (size[0] == 1) {
          if (x instanceof Matrix) {
            return new Matrix([
              math.divide(1, x.valueOf()[0])
            ]);
          }
          else {
            return [
              math.divide(1, x[0])
            ];
          }
        }
        else {
          throw new RangeError('Matrix must be square ' +
              '(size: ' + string.format(size) + ')');
        }
        break;

      case 2:
        // two dimensional array
        var rows = size[0];
        var cols = size[1];
        if (rows == cols) {
          if (x instanceof Matrix) {
            return new Matrix(
                _inv(x.valueOf(), rows, cols)
            );
          }
          else {
            // return an Array
            return _inv(x, rows, cols);
          }
        }
        else {
          throw new RangeError('Matrix must be square ' +
              '(size: ' + string.format(size) + ')');
        }
        break;

      default:
        // multi dimensional array
        throw new RangeError('Matrix must be two dimensional ' +
            '(size: ' + string.format(size) + ')');
    }
  };

  /**
   * Calculate the inverse of a square matrix
   * @param {Array[]} matrix  A square matrix
   * @param {Number} rows     Number of rows
   * @param {Number} cols     Number of columns, must equal rows
   * @return {Array[]} inv    Inverse matrix
   * @private
   */
  function _inv (matrix, rows, cols){
    var r, s, f, value, temp;

    if (rows == 1) {
      // this is a 1 x 1 matrix
      value = matrix[0][0];
      if (value == 0) {
        throw Error('Cannot calculate inverse, determinant is zero');
      }
      return [[
        math.divide(1, value)
      ]];
    }
    else if (rows == 2) {
      // this is a 2 x 2 matrix
      var d = math.det(matrix);
      if (d == 0) {
        throw Error('Cannot calculate inverse, determinant is zero');
      }
      return [
        [
          math.divide(matrix[1][1], d),
          math.divide(math.unary(matrix[0][1]), d)
        ],
        [
          math.divide(math.unary(matrix[1][0]), d),
          math.divide(matrix[0][0], d)
        ]
      ];
    }
    else {
      // this is a matrix of 3 x 3 or larger
      // calculate inverse using gauss-jordan elimination
      //      http://en.wikipedia.org/wiki/Gaussian_elimination
      //      http://mathworld.wolfram.com/MatrixInverse.html
      //      http://math.uww.edu/~mcfarlat/inverse.htm

      // make a copy of the matrix (only the arrays, not of the elements)
      var A = matrix.concat();
      for (r = 0; r < rows; r++) {
        A[r] = A[r].concat();
      }

      // create an identity matrix which in the end will contain the
      // matrix inverse
      var B = math.eye(rows).valueOf();

      // loop over all columns, and perform row reductions
      for (var c = 0; c < cols; c++) {
        // element Acc should be non zero. if not, swap content
        // with one of the lower rows
        r = c;
        while (r < rows && A[r][c] == 0) {
          r++;
        }
        if (r == rows || A[r][c] == 0) {
          throw Error('Cannot calculate inverse, determinant is zero');
        }
        if (r != c) {
          temp = A[c]; A[c] = A[r]; A[r] = temp;
          temp = B[c]; B[c] = B[r]; B[r] = temp;
        }

        // eliminate non-zero values on the other rows at column c
        var Ac = A[c],
            Bc = B[c];
        for (r = 0; r < rows; r++) {
          var Ar = A[r],
              Br = B[r];
          if(r != c) {
            // eliminate value at column c and row r
            if (Ar[c] != 0) {
              f = math.divide(math.unary(Ar[c]), Ac[c]);

              // add (f * row c) to row r to eliminate the value
              // at column c
              for (s = c; s < cols; s++) {
                Ar[s] = math.add(Ar[s], math.multiply(f, Ac[s]));
              }
              for (s = 0; s < cols; s++) {
                Br[s] = math.add(Br[s],  math.multiply(f, Bc[s]));
              }
            }
          }
          else {
            // normalize value at Acc to 1,
            // divide each value on row r with the value at Acc
            f = Ac[c];
            for (s = c; s < cols; s++) {
              Ar[s] = math.divide(Ar[s], f);
            }
            for (s = 0; s < cols; s++) {
              Br[s] = math.divide(Br[s], f);
            }
          }
        }
      }
      return B;
    }
  }
};

},{"../../type/Matrix":205,"../../type/collection":208,"../../util/string":215}],169:[function(require,module,exports){
module.exports = function (math, settings) {
  var util = require('../../util/index'),

      BigNumber = require('bignumber.js'),
      Matrix = require('../../type/Matrix'),
      collection = require('../../type/collection'),

      array = util.array,

      toNumber = util.number.toNumber,
      isArray = Array.isArray;

  /**
   * Create a matrix filled with ones
   *
   *     ones(m)
   *     ones(m, n)
   *     ones([m, n])
   *     ones([m, n, p, ...])
   *
   * @param {...Number | Array} size
   * @return {Array | Matrix | Number} matrix
   */
  math.ones = function ones (size) {
    var args = collection.argsToArray(arguments);
    var asMatrix = (size instanceof Matrix) ? true :
        (isArray(size) ? false : (settings.matrix === 'matrix'));

    if (args.length == 0) {
      // output an empty matrix
      return asMatrix ? new Matrix() : [];
    }
    else {
      // output an array or matrix
      var res = [];
      var defaultValue = (args[0] instanceof BigNumber) ? new BigNumber(1) : 1;
      res = array.resize(res, args.map(toNumber), defaultValue);

      return asMatrix ? new Matrix(res) : res;
    }
  };
};

},{"../../type/Matrix":205,"../../type/collection":208,"../../util/index":212,"bignumber.js":217}],170:[function(require,module,exports){
module.exports = function (math, settings) {
  var util = require('../../util/index'),

      BigNumber = require('bignumber.js'),
      Matrix = require('../../type/Matrix'),
      collection = require('../../type/collection'),

      isString = util.string.isString,
      isNumber = util.number.isNumber,
      toNumber = util.number.toNumber,
      toBigNumber = util.number.toBigNumber;

  /**
   * Create an array from a range.
   *
   * The method accepts the following arguments
   *     range(str)                   Create a range from a string, where the
   *                                  string contains the start, optional step,
   *                                  and end, separated by a colon.
   *     range(start, end)            Create a range with start and end and a
   *                                  default step size of 1
   *     range(start, end, step)      Create a range with start, step, and end.
   *
   * Example usage:
   *     math.range(2, 6);        // [2,3,4,5]
   *     math.range(2, -3, -1);   // [2,1,0,-1,-2]
   *     math.range('2:1:6');     // [2,3,4,5]
   *
   * @param {...*} args
   * @return {Array | Matrix} range
   */
  math.range = function range(args) {
    var start, end, step;

    switch (arguments.length) {
      case 1:
        // parse string into a range
        if (isString(args)) {
          var r = _parse(args);
          if (!r){
            throw new SyntaxError('String "' + r + '" is no valid range');
          }

          start = r.start;
          end = r.end;
          step = r.step;
        }
        else {
          throw new TypeError(
              'Two or three numbers or a single string expected in function range');
        }
        break;

      case 2:
        // range(start, end)
        start = arguments[0];
        end = arguments[1];
        step = 1;
        break;

      case 3:
        // range(start, end, step)
        start = arguments[0];
        end = arguments[1];
        step = arguments[2];
        break;

      default:
        throw new math.error.ArgumentsError('range', arguments.length, 2, 3);
    }

    // verify type of parameters
    if (!isNumber(start) && !(start instanceof BigNumber)) {
      throw new TypeError('Parameter start must be a number');
    }
    if (!isNumber(end) && !(end instanceof BigNumber)) {
      throw new TypeError('Parameter end must be a number');
    }
    if (!isNumber(step) && !(step instanceof BigNumber)) {
      throw new TypeError('Parameter step must be a number');
    }

    // go big
    if (start instanceof BigNumber || end instanceof BigNumber || step instanceof BigNumber) {
      // create a range with big numbers
      var asBigNumber = true;

      // convert start, end, step to BigNumber
      if (!(start instanceof BigNumber)) {
        start = toBigNumber(start);
      }
      if (!(end instanceof BigNumber)) {
        end = toBigNumber(end);
      }
      if (!(step instanceof BigNumber)) {
        step = toBigNumber(step);
      }

      if (!(start instanceof BigNumber) || !(end instanceof BigNumber) || !(step instanceof BigNumber)) {
        // not all values can be converted to big number :(
        // fall back to numbers
        asBigNumber = false;
        start = toNumber(start);
        end   = toNumber(end);
        step  = toNumber(step);
      }
    }

    // generate the range
    var array = asBigNumber ? _bigRange(start, end, step) : _range(start, end, step);

    // return as array or matrix
    return (settings.matrix === 'array') ? array : new Matrix(array);
  };

  /**
   * Create a range with numbers
   * @param {Number} start
   * @param {Number} end
   * @param {Number} step
   * @returns {Array} range
   * @private
   */
  function _range (start, end, step) {
    var array = [],
        x = start;
    if (step > 0) {
      while (x < end) {
        array.push(x);
        x += step;
      }
    }
    else if (step < 0) {
      while (x > end) {
        array.push(x);
        x += step;
      }
    }

    return array;
  }

  /**
   * Create a range with big numbers
   * @param {BigNumber} start
   * @param {BigNumber} end
   * @param {BigNumber} step
   * @returns {Array} range
   * @private
   */
  function _bigRange (start, end, step) {
    var array = [],
        x = start.clone(),
        zero = new BigNumber(0);
    if (step.gt(zero)) {
      while (x.lt(end)) {
        array.push(x);
        x = x.plus(step);
      }
    }
    else if (step.lt(zero)) {
      while (x.gt(end)) {
        array.push(x);
        x = x.plus(step);
      }
    }

    return array;
  }

  /**
   * Parse a string into a range,
   * The string contains the start, optional step, and end, separated by a colon.
   * If the string does not contain a valid range, null is returned.
   * For example str='0:2:11'.
   * @param {String} str
   * @return {Object | null} range Object containing properties start, end, step
   * @private
   */
  function _parse (str) {
    var args = str.split(':'),
        nums = null;

    if (settings.number === 'bignumber') {
      // bignumber
      try {
        nums = args.map(function (arg) {
          return new BigNumber(arg);
        });
      }
      catch (err) {
        return null;
      }
    }
    else {
      // number
      nums = args.map(function (arg) {
        return parseFloat(arg);
      });

      var invalid = nums.some(function (num) {
        return isNaN(num);
      });
      if(invalid) {
        return null;
      }
    }

    switch (nums.length) {
      case 2:
        return {
          start: nums[0],
          end: nums[1],
          step: 1
        };

      case 3:
        return {
          start: nums[0],
          end: nums[2],
          step: nums[1]
        };

      default:
        return null;
    }
  }

};

},{"../../type/Matrix":205,"../../type/collection":208,"../../util/index":212,"bignumber.js":217}],171:[function(require,module,exports){
module.exports = function (math, settings) {
  var util = require('../../util/index'),

      BigNumber = require('bignumber.js'),
      Matrix = require('../../type/Matrix'),

      array = util.array,
      clone = util.object.clone,
      isString = util.string.isString,
      toNumber = util.number.toNumber,
      isNumber = util.number.isNumber,
      isInteger = util.number.isInteger,
      isArray = array.isArray;

  /**
   * Resize a matrix
   *
   *     resize(x, size)
   *     resize(x, size, defaultValue)
   *
   * @param {* | Array | Matrix} x
   * @param {Array | Matrix} size             One dimensional array with numbers
   * @param {Number | String} [defaultValue]  Undefined by default, except in
   *                                          case of a string, in that case
   *                                          defaultValue = ' '
   * @return {* | Array | Matrix} res
   */
  math.resize = function resize (x, size, defaultValue) {
    if (arguments.length != 2 && arguments.length != 3) {
      throw new math.error.ArgumentsError('resize', arguments.length, 2, 3);
    }

    var asMatrix = (x instanceof Matrix) ? true : isArray(x) ? false : (settings.matrix !== 'array');

    if (x instanceof Matrix) {
      x = x.valueOf(); // get Array
    }
    if (size instanceof Matrix) {
      size = size.valueOf(); // get Array
    }

    if (size.length && size[0] instanceof BigNumber) {
      // convert bignumbers to numbers
      size = size.map(toNumber);
    }

    if (isString(x)) {
      return _resizeString(x, size, defaultValue);
    }
    else {
      if (size.length == 0) {
        // output a scalar
        while (isArray(x)) {
          x = x[0];
        }

        return clone(x);
      }
      else {
        // output an array/matrix
        if (!isArray(x)) {
          x = [x];
        }
        x = clone(x);

        var res = array.resize(x, size, defaultValue);
        return asMatrix ? new Matrix(res) : res;
      }
    }
  };

  /**
   * Resize a string
   * @param {String} str
   * @param {Number[]} size
   * @param {string} defaultChar
   * @private
   */
  function _resizeString(str, size, defaultChar) {
    if (defaultChar !== undefined) {
      if (!isString(defaultChar) || defaultChar.length !== 1) {
        throw new TypeError('Single character expected as defaultValue');
      }
    }
    else {
      defaultChar = ' ';
    }

    if (size.length !== 1) {
      throw new Error('Dimension mismatch: (' + size.length + ' != 1)');
    }
    var len = size[0];
    if (!isNumber(len) || !isInteger(len)) {
      throw new TypeError('Size must contain numbers');
    }

    if (str.length > len) {
      return str.substring(0, len);
    }
    else if (str.length < len) {
      var res = str;
      for (var i = 0, ii = len - str.length; i < ii; i++) {
        res += defaultChar;
      }
      return res;
    }
    else {
      return str;
    }
  }
};

},{"../../type/Matrix":205,"../../util/index":212,"bignumber.js":217}],172:[function(require,module,exports){
module.exports = function (math, settings) {
  var util = require('../../util/index'),

      BigNumber = require('bignumber.js'),
      Complex = require('../../type/Complex'),
      Unit = require('../../type/Unit'),
      Matrix = require('../../type/Matrix'),

      array = util.array,
      isNumber = util.number.isNumber,
      isBoolean = util['boolean'].isBoolean,
      isString = util.string.isString,
      isComplex = Complex.isComplex,
      isUnit = Unit.isUnit;

  /**
   * Calculate the size of a matrix or scalar
   *
   *     size(x)
   *
   * @param {Boolean | Number | Complex | Unit | String | Array | Matrix} x
   * @return {Array | Matrix} res
   */
  math.size = function size (x) {
    if (arguments.length != 1) {
      throw new math.error.ArgumentsError('size', arguments.length, 1);
    }

    var asArray = (settings.matrix === 'array');

    if (isNumber(x) || isComplex(x) || isUnit(x) || isBoolean(x) ||
        x == null || x instanceof BigNumber) {
      return asArray ? [] : new Matrix([]);
    }

    if (isString(x)) {
      return asArray ? [x.length] : new Matrix([x.length]);
    }

    if (Array.isArray(x)) {
      return array.size(x);
    }

    if (x instanceof Matrix) {
      return new Matrix(x.size());
    }

    throw new math.error.UnsupportedTypeError('size', x);
  };
};

},{"../../type/Complex":202,"../../type/Matrix":205,"../../type/Unit":207,"../../util/index":212,"bignumber.js":217}],173:[function(require,module,exports){
module.exports = function (math) {
  var util = require('../../util/index'),

      Matrix = require('../../type/Matrix'),

      object = util.object,
      array = util.array,
      isArray = Array.isArray;

  /**
   * Remove singleton dimensions from a matrix
   *
   *     squeeze(x)
   *
   * @param {Matrix | Array} x
   * @return {Matrix | Array} res
   */
  math.squeeze = function squeeze (x) {
    if (arguments.length != 1) {
      throw new math.error.ArgumentsError('squeeze', arguments.length, 1);
    }

    if (isArray(x)) {
      return array.squeeze(object.clone(x));
    }
    else if (x instanceof Matrix) {
      var res = array.squeeze(x.toArray());
      return isArray(res) ? new Matrix(res) : res;
    }
    else {
      // scalar
      return object.clone(x);
    }
  };
};

},{"../../type/Matrix":205,"../../util/index":212}],174:[function(require,module,exports){
module.exports = function (math) {
  var util = require('../../util/index'),

      Matrix = require('../../type/Matrix'),
      Index = require('../../type/Index'),

      array = util.array,
      isString = util.string.isString,
      isArray = Array.isArray;

  /**
   * Get or set a subset of a matrix or string
   *
   * Usage:
   *     // retrieve subset:
   *     var subset = math.subset(value, index)
   *
   *     // replace subset:
   *     var value = math.subset(value, index, replacement [, defaultValue])
   *
   * Where:
   *     {Array | Matrix | String} value  An array, matrix, or string
   *     {Index} index                    An index containing ranges for each
   *                                      dimension
   *     {*} replacement                  An array, matrix, or scalar
   *     {*} [defaultValue]        Default value, filled in on new entries when
   *                               the matrix is resized. If not provided,
   *                               new matrix elements will be left undefined.
   * @param args
   * @return res
   */
  math.subset = function subset (args) {
    switch (arguments.length) {
      case 2: // get subset
        return _getSubset(arguments[0], arguments[1]);

      // intentional fall through
      case 3: // set subset
      case 4: // set subset with default value
        return _setSubset(arguments[0], arguments[1], arguments[2], arguments[3]);

      default: // wrong number of arguments
        throw new math.error.ArgumentsError('subset', arguments.length, 2, 4);
    }
  };

  /**
   * Retrieve a subset of an value such as an Array, Matrix, or String
   * @param {Array | Matrix | String} value Object from which to get a subset
   * @param {Index} index                   An index containing ranges for each
   *                                        dimension
   * @returns {Array | Matrix | *} subset
   * @private
   */
  function _getSubset(value, index) {
    var m, subset;

    if (isArray(value)) {
      m = new Matrix(value);
      subset = m.subset(index);
      return subset.valueOf();
    }
    else if (value instanceof Matrix) {
      return value.subset(index);
    }
    else if (isString(value)) {
      return _getSubstring(value, index);
    }
    else {
      throw new math.error.UnsupportedTypeError('subset', value);
    }
  }

  /**
   * Retrieve a subset of a string
   * @param {String} str            String from which to get a substring
   * @param {Index} index           An index containing ranges for each dimension
   * @returns {string} substring
   * @private
   */
  function _getSubstring(str, index) {
    if (!(index instanceof Index)) {
      // TODO: better error message
      throw new TypeError('Index expected');
    }
    if (index.size().length != 1) {
      throw new RangeError('Dimension mismatch (' + index.size().length + ' != 1)');
    }

    var range = index.range(0);

    var substr = '';
    var strLen = str.length;
    range.forEach(function (v) {
      array.validateIndex(v, strLen);
      substr += str.charAt(v);
    });

    return substr;
  }

  /**
   * Replace a subset in an value such as an Array, Matrix, or String
   * @param {Array | Matrix | String} value Object to be replaced
   * @param {Index} index                   An index containing ranges for each
   *                                        dimension
   * @param {Array | Matrix | *} replacement
   * @param {*} [defaultValue]        Default value, filled in on new entries when
   *                                  the matrix is resized. If not provided,
   *                                  new matrix elements will be left undefined.
   * @returns {*} result
   * @private
   */
  function _setSubset(value, index, replacement, defaultValue) {
    var m;

    if (isArray(value)) {
      m = new Matrix(math.clone(value));
      m.subset(index, replacement, defaultValue);
      return m.valueOf();
    }
    else if (value instanceof Matrix) {
      return value.clone().subset(index, replacement, defaultValue);
    }
    else if (isString(value)) {
      return _setSubstring(value, index, replacement, defaultValue);
    }
    else {
      throw new math.error.UnsupportedTypeError('subset', value);
    }
  }

  /**
   * Replace a substring in a string
   * @param {String} str            String to be replaced
   * @param {Index} index           An index containing ranges for each dimension
   * @param {String} replacement    Replacement string
   * @param {String} [defaultValue] Default value to be uses when resizing
   *                                the string. is ' ' by default
   * @returns {string} result
   * @private
   */
  function _setSubstring(str, index, replacement, defaultValue) {
    if (!(index instanceof Index)) {
      // TODO: better error message
      throw new TypeError('Index expected');
    }
    if (index.size().length != 1) {
      throw new RangeError('Dimension mismatch (' + index.size().length + ' != 1)');
    }
    if (defaultValue !== undefined) {
      if (!isString(defaultValue) || defaultValue.length !== 1) {
        throw new TypeError('Single character expected as defaultValue');
      }
    }
    else {
      defaultValue = ' ';
    }

    var range = index.range(0);
    var len = range.size()[0];

    if (len != replacement.length) {
      throw new RangeError('Dimension mismatch ' +
          '(' + range.size()[0] + ' != ' + replacement.length + ')');
    }

    // copy the string into an array with characters
    var strLen = str.length;
    var chars = [];
    for (var i = 0; i < strLen; i++) {
      chars[i] = str.charAt(i);
    }

    range.forEach(function (v, i) {
      array.validateIndex(v);
      chars[v] = replacement.charAt(i);
    });

    // initialize undefined characters with a space
    if (chars.length > strLen) {
      for (i = strLen - 1, len = chars.length; i < len; i++) {
        if (!chars[i]) {
          chars[i] = defaultValue;
        }
      }
    }

    return chars.join('');
  }
};

},{"../../type/Index":204,"../../type/Matrix":205,"../../util/index":212}],175:[function(require,module,exports){
module.exports = function (math) {
  var util = require('../../util/index'),

      Matrix = require('../../type/Matrix'),
      collection = require('../../type/collection'),

      object = util.object,
      string = util.string;

  /**
   * Create the transpose of a matrix
   *
   *     transpose(x)
   *
   * @param {Array | Matrix} x
   * @return {Array | Matrix} transpose
   */
  math.transpose = function transpose (x) {
    if (arguments.length != 1) {
      throw new math.error.ArgumentsError('transpose', arguments.length, 1);
    }

    var size = math.size(x).valueOf();
    switch (size.length) {
      case 0:
        // scalar
        return object.clone(x);
        break;

      case 1:
        // vector
        return object.clone(x);
        break;

      case 2:
        // two dimensional array
        var rows = size[1],
            cols = size[0],
            asMatrix = (x instanceof Matrix),
            data = x.valueOf(),
            transposed = [],
            transposedRow,
            clone = object.clone;

        if (rows === 0) {
          // whoops
          throw new RangeError('Cannot transpose a 2D matrix with no rows' +
              '(size: ' + string.format(size) + ')');
        }

        for (var r = 0; r < rows; r++) {
          transposedRow = transposed[r] = [];
          for (var c = 0; c < cols; c++) {
            transposedRow[c] = clone(data[c][r]);
          }
        }
        if (cols == 0) {
          transposed[0] = [];
        }

        return asMatrix ? new Matrix(transposed) : transposed;
        break;

      default:
        // multi dimensional array
        throw new RangeError('Matrix must be two dimensional ' +
            '(size: ' + string.format(size) + ')');
    }
  };
};

},{"../../type/Matrix":205,"../../type/collection":208,"../../util/index":212}],176:[function(require,module,exports){
module.exports = function (math, settings) {
  var util = require('../../util/index'),

      BigNumber = require('bignumber.js'),
      Matrix = require('../../type/Matrix'),
      collection = require('../../type/collection'),

      array = util.array,
      toNumber = util.number.toNumber,
      isArray = Array.isArray;

  /**
   * create a matrix filled with zeros
   *
   *     zeros(m)
   *     zeros(m, n)
   *     zeros([m, n])
   *     zeros([m, n, p, ...])
   *
   * @param {...Number | Array} size
   * @return {Array | Matrix | Number} matrix
   */
  math.zeros = function zeros (size) {
    var args = collection.argsToArray(arguments);
    var asMatrix = (size instanceof Matrix) ? true :
        (isArray(size) ? false : (settings.matrix === 'matrix'));

    if (args.length == 0) {
      // output an empty matrix
      return asMatrix ? new Matrix() : [];
    }
    else {
      // output an array or matrix
      var res = [];
      var defaultValue = (args[0] instanceof BigNumber) ? new BigNumber(0) : 0;
      res = array.resize(res, args.map(toNumber), defaultValue);

      return asMatrix ? new Matrix(res) : res;
    }
  };
};

},{"../../type/Matrix":205,"../../type/collection":208,"../../util/index":212,"bignumber.js":217}],177:[function(require,module,exports){
module.exports = function (math) {
  var util = require('../../util/index'),

      BigNumber = require('bignumber.js'),
      collection = require('../../type/collection'),

      isNumber = util.number.isNumber,
      isBoolean = util['boolean'].isBoolean,
      isInteger = util.number.isInteger,
      isCollection = collection.isCollection;

  /**
   * Compute the factorial of a value
   *
   *     x!
   *     factorial(x)
   *
   * Factorial only supports an integer value as argument.
   * For matrices, the function is evaluated element wise.
   *
   * @Param {Number | BigNumber | Array | Matrix} x
   * @return {Number | BigNumber | Array | Matrix} res
   */
  math.factorial = function factorial (x) {
    var value, res;

    if (arguments.length != 1) {
      throw new math.error.ArgumentsError('factorial', arguments.length, 1);
    }

    if (isNumber(x)) {
      if (!isInteger(x) || x < 0) {
        throw new TypeError('Positive integer value expected in function factorial');
      }

      value = x - 1;
      res = x;
      while (value > 1) {
        res *= value;
        value--;
      }

      if (res == 0) {
        res = 1;        // 0! is per definition 1
      }

      return res;
    }

    if (x instanceof BigNumber) {
      if (!x.round().equals(x) || x.lt(0)) {
        throw new TypeError('Positive integer value expected in function factorial');
      }

      var one = new BigNumber(1);

      value = x.minus(one);
      res = x;
      while (value.gt(one)) {
        res = res.times(value);
        value = value.minus(one);
      }

      if (res.equals(0)) {
        res = one;        // 0! is per definition 1
      }

      return res;
    }

    if (isBoolean(x)) {
      return 1; // factorial(1) = 1, factorial(0) = 1
    }

    if (isCollection(x)) {
      return collection.deepMap(x, factorial);
    }

    throw new math.error.UnsupportedTypeError('factorial', x);
  };
};

},{"../../type/collection":208,"../../util/index":212,"bignumber.js":217}],178:[function(require,module,exports){
module.exports = function (math, settings) {
  var Matrix = require('../../type/Matrix'),
      collection = require('../../type/collection');

  // TODO: implement BigNumber support for random

  /**
   * Return a random number between 0 and 1
   *
   *     random()
   *
   * @return {Number} res
   */

  // Each distribution is a function that takes no argument and when called returns
  // a number between 0 and 1.
  var distributions = {

    uniform: function() {
      return Math.random;
    },

    // Implementation of normal distribution using Box-Muller transform
    // ref : http://en.wikipedia.org/wiki/Box%E2%80%93Muller_transform
    // We take : mean = 0.5, standard deviation = 1/6
    // so that 99.7% values are in [0, 1].
    normal: function() {
      return function() {
        var u1, u2,
            picked = -1;
        // We reject values outside of the interval [0, 1]
        // TODO: check if it is ok to do that?
        while (picked < 0 || picked > 1) {
          u1 = Math.random();
          u2 = Math.random();
          picked = 1/6 * Math.pow(-2 * Math.log(u1), 0.5) * Math.cos(2 * Math.PI * u2) + 0.5;
        }
        return picked;
      }
    }
  };

  /**
   * Create a distribution object.
   * @param {String} name           Name of a distribution.
   *                                Choose from 'uniform', 'normal'.
   * @return {Object} distribution  A distribution object containing functions:
   *                                    random([size, min, max])
   *                                    randomInt([min, max])
   *                                    pickRandom(array)
   */
  math.distribution = function(name) {
    if (!distributions.hasOwnProperty(name))
      throw new Error('unknown distribution ' + name);

    var args = Array.prototype.slice.call(arguments, 1),
        distribution = distributions[name].apply(this, args);

    return (function(distribution) {

      // This is the public API for all distributions
      var randFunctions = {

        random: function(arg1, arg2, arg3) {
          var size, min, max;
          if (arguments.length > 3) {
            throw new math.error.ArgumentsError('random', arguments.length, 0, 3);

          // `random(max)` or `random(size)`
          } else if (arguments.length === 1) {
            if (Array.isArray(arg1))
              size = arg1;
            else
              max = arg1;
          // `random(min, max)` or `random(size, max)`
          } else if (arguments.length === 2) {
            if (Array.isArray(arg1))
              size = arg1;
            else {
              min = arg1;
              max = arg2;
            }
          // `random(size, min, max)`
          } else {
            size = arg1;
            min = arg2;
            max = arg3;
          }

          if (max === undefined) max = 1;
          if (min === undefined) min = 0;
          if (size !== undefined) {
            var res = _randomDataForMatrix(size, min, max, _random);
            return (settings.matrix === 'array') ? res : new Matrix(res);
          }
          else return _random(min, max);
        },

        randomInt: function(arg1, arg2, arg3) {
          var size, min, max;
          if (arguments.length > 3 || arguments.length < 1)
            throw new math.error.ArgumentsError('randomInt', arguments.length, 1, 3);

          // `randomInt(max)`
          else if (arguments.length === 1) max = arg1;
          // `randomInt(min, max)` or `randomInt(size, max)`
          else if (arguments.length === 2) {
            if (Object.prototype.toString.call(arg1) === '[object Array]')
              size = arg1;
            else {
              min = arg1;
              max = arg2;
            }
          // `randomInt(size, min, max)`
          } else {
            size = arg1;
            min = arg2;
            max = arg3;
          }

          if (min === undefined) min = 0;
          if (size !== undefined) {
            var res = _randomDataForMatrix(size, min, max, _randomInt);
            return (settings.matrix === 'array') ? res : new Matrix(res);
          }
          else return _randomInt(min, max);
        },

        pickRandom: function(possibles) {
          if (arguments.length !== 1) {
            throw new math.error.ArgumentsError('pickRandom', arguments.length, 1);
          }
          if (!Array.isArray(possibles)) {
            throw new math.error.UnsupportedTypeError('pickRandom', possibles);
          }

          // TODO: add support for matrices
          return possibles[Math.floor(Math.random() * possibles.length)];
        }

      };

      var _random = function(min, max) {
        return min + distribution() * (max - min);
      };

      var _randomInt = function(min, max) {
        return Math.floor(min + distribution() * (max - min));
      };

      // This is a function for generating a random matrix recursively.
      var _randomDataForMatrix = function(size, min, max, randFunc) {
        var data = [], length, i;
        size = size.slice(0);

        if (size.length > 1) {
          for (i = 0, length = size.shift(); i < length; i++)
            data.push(_randomDataForMatrix(size, min, max, randFunc));
        } else {
          for (i = 0, length = size.shift(); i < length; i++)
            data.push(randFunc(min, max));
        }

        return data;
      };

      return randFunctions;

    })(distribution);

  };

  // Default random functions use uniform distribution
  // TODO: put random functions in separate files?
  var uniformRandFunctions = math.distribution('uniform');
  math.random = uniformRandFunctions.random;
  math.randomInt = uniformRandFunctions.randomInt;
  math.pickRandom = uniformRandFunctions.pickRandom;
};

},{"../../type/Matrix":205,"../../type/collection":208}],179:[function(require,module,exports){
module.exports = function (math) {
  var Matrix = require('../../type/Matrix'),
      collection = require('../../type/collection'),

      isCollection = collection.isCollection;

  /**
   * Compute the maximum value of a list of values
   * In case of a multi dimensional array, the maximum of the flattened array
   * will be calculated. When dim is provided, the maximum over the selected
   * dimension will be calculated.
   *
   *     max(a, b, c, ...)
   *     max(A)
   *     max(A, dim)
   *
   * @param {... *} args  A single matrix or or multiple scalar values
   * @return {*} res
   */
  math.max = function max(args) {
    if (arguments.length == 0) {
      throw new SyntaxError('Function max requires one or more parameters (0 provided)');
    }

    if (isCollection(args)) {
      if (arguments.length == 1) {
        // max([a, b, c, d, ...])
        return _max(args);
      }
      else if (arguments.length == 2) {
        // max([a, b, c, d, ...], dim)
        return collection.reduce(arguments[0], arguments[1], _getlarger);
      }
      else {
        throw new SyntaxError('Wrong number of parameters');
      }
    }
    else {
      // max(a, b, c, d, ...)
      return _max(arguments);
    }
  };

  function _getlarger(x, y){
	  if( math.larger(x,y) )
		  return x;
	  else
		  return y;
  }

  /**
   * Recursively calculate the maximum value in an n-dimensional array
   * @param {Array} array
   * @return {Number} max
   * @private
   */
  function _max(array) {
    var max = null;

    collection.deepForEach(array, function (value) {
      if (max === null || math.larger(value, max)) {
        max = value;
      }
    });

    if (max === null) {
      throw new Error('Cannot calculate max of an empty array');
    }

    return max;
  }
};

},{"../../type/Matrix":205,"../../type/collection":208}],180:[function(require,module,exports){
module.exports = function (math) {
  var Matrix = require('../../type/Matrix'),
      collection = require('../../type/collection'),

      isCollection = collection.isCollection;

  /**
   * Compute the mean value of a list of values
   * In case of a multi dimensional array, the mean of the flattened array
   * will be calculated. When dim is provided, the maximum over the selected
   * dimension will be calculated.
   *
   *     mean(a, b, c, ...)
   *     mean(A)
   *     mean(A, dim)
   *
   * @param {... *} args  A single matrix or or multiple scalar values
   * @return {*} res
   */
  math.mean = function mean(args) {
    if (arguments.length == 0) {
      throw new SyntaxError('Function mean requires one or more parameters (0 provided)');
    }

    if (isCollection(args)) {
      if (arguments.length == 1) {
        // mean([a, b, c, d, ...])
        return _mean(args);
      }
      else if (arguments.length == 2) {
        // mean([a, b, c, d, ...], dim)
        return _nmean(arguments[0], arguments[1]);
      }
      else {
        throw new SyntaxError('Wrong number of parameters');
      }
    }
    else {
      // mean(a, b, c, d, ...)
      return _mean(arguments);
    }
  };

  /**
   * Calculate the mean value in an n-dimensional array, returning a
   * n-1 dimensional array
   * @param {Array} array
   * @param {Number} dim
   * @return {Number} mean
   * @private
   */
  function _nmean(array, dim){
	  var sum;
	  sum = collection.reduce(array, dim, math.add);
	  return math.divide(sum, size(array)[dim]);
  };

  /**
   * Recursively calculate the mean value in an n-dimensional array
   * @param {Array} array
   * @return {Number} mean
   * @private
   */
  function _mean(array) {
    var sum = 0;
    var num = 0;

    collection.deepForEach(array, function (value) {
      sum = math.add(sum, value);
      num++;
    });

    if (num === 0) {
      throw new Error('Cannot calculate mean of an empty array');
    }

    return math.divide(sum, num);
  }
};

},{"../../type/Matrix":205,"../../type/collection":208}],181:[function(require,module,exports){
module.exports = function (math) {
  var Matrix = require('../../type/Matrix'),
      collection = require('../../type/collection'),

      isCollection = collection.isCollection;

  /**
   * Compute the minimum value of a list of values.
   * In case of a multi dimensional array, the minimum of the flattened array
   * will be calculated. When dim is provided, the maximum over the selected
   * dimension will be calculated.
   *
   *     min(a, b, c, ...)
   *     min(A)
   *     min(A, dim)
   *
   * @param {... *} args  A single matrix or multiple scalar values
   * @return {*} res
   */
  math.min = function min(args) {
    if (arguments.length == 0) {
      throw new SyntaxError('Function min requires one or more parameters (0 provided)');
    }

    if (isCollection(args)) {
      if (arguments.length == 1) {
        // min([a, b, c, d, ...])
        return _min(args);
      }
      else if (arguments.length == 2) {
        // min([a, b, c, d, ...], dim)
        return collection.reduce(arguments[0], arguments[1], _getsmaller);
      }
      else {
        throw new SyntaxError('Wrong number of parameters');
      }
    }
    else {
      // min(a, b, c, d, ...)
      return _min(arguments);
    }
  };

  function _getsmaller(x, y){
	  if( math.smaller(x,y) )
		  return x;
	  else
		  return y;
  }

  /**
   * Recursively calculate the minimum value in an n-dimensional array
   * @param {Array} array
   * @return {Number} min
   * @private
   */
  function _min(array) {
    var min = null;

    collection.deepForEach(array, function (value) {
      if (min === null || math.smaller(value, min)) {
        min = value;
      }
    });

    if (min === null) {
      throw new Error('Cannot calculate min of an empty array');
    }

    return min;
  }
};

},{"../../type/Matrix":205,"../../type/collection":208}],182:[function(require,module,exports){
module.exports = function (math) {
  var util = require('../../util/index'),

      BigNumber = require('bignumber.js'),
      Complex = require('../../type/Complex'),
      collection = require('../../type/collection'),

      isNumber = util.number.isNumber,
      isBoolean = util['boolean'].isBoolean,
      isComplex = Complex.isComplex,
      isCollection = collection.isCollection;

  /**
   * Calculate the inverse cosine of a value
   *
   *     acos(x)
   *
   * For matrices, the function is evaluated element wise.
   *
   * @param {Number | Boolean | Complex | Array | Matrix} x
   * @return {Number | Complex | Array | Matrix} res
   *
   * @see http://mathworld.wolfram.com/InverseCosine.html
   */
  math.acos = function acos(x) {
    if (arguments.length != 1) {
      throw new math.error.ArgumentsError('acos', arguments.length, 1);
    }

    if (isNumber(x)) {
      if (x >= -1 && x <= 1) {
        return Math.acos(x);
      }
      else {
        return acos(new Complex(x, 0));
      }
    }

    if (isComplex(x)) {
      // acos(z) = 0.5*pi + i*log(iz + sqrt(1-z^2))
      var temp1 = new Complex(
          x.im * x.im - x.re * x.re + 1.0,
          -2.0 * x.re * x.im
      );
      var temp2 = math.sqrt(temp1);
      var temp3;
      if (temp2 instanceof Complex) {
        temp3 = new Complex(
            temp2.re - x.im,
            temp2.im + x.re
        )
      }
      else {
        temp3 = new Complex(
            temp2 - x.im,
            x.re
        )
      }
      var temp4 = math.log(temp3);

      // 0.5*pi = 1.5707963267948966192313216916398
      if (temp4 instanceof Complex) {
        return new Complex(
            1.57079632679489661923 - temp4.im,
            temp4.re
        );
      }
      else {
        return new Complex(
            1.57079632679489661923,
            temp4
        );
      }
    }

    if (isCollection(x)) {
      return collection.deepMap(x, acos);
    }

    if (isBoolean(x)) {
      return Math.acos(x);
    }

    if (x instanceof BigNumber) {
      // TODO: implement BigNumber support
      // downgrade to Number
      return acos(util.number.toNumber(x));
    }

    throw new math.error.UnsupportedTypeError('acos', x);
  };
};

},{"../../type/Complex":202,"../../type/collection":208,"../../util/index":212,"bignumber.js":217}],183:[function(require,module,exports){
module.exports = function (math) {
  var util = require('../../util/index'),

      BigNumber = require('bignumber.js'),
      Complex = require('../../type/Complex'),
      collection = require('../../type/collection'),

      isNumber = util.number.isNumber,
      isBoolean = util['boolean'].isBoolean,
      isComplex = Complex.isComplex,
      isCollection = collection.isCollection;

  /**
   * Calculate the inverse sine of a value
   *
   *     asin(x)
   *
   * For matrices, the function is evaluated element wise.
   *
   * @param {Number | Boolean | Complex | Array | Matrix} x
   * @return {Number | Complex | Array | Matrix} res
   *
   * @see http://mathworld.wolfram.com/InverseSine.html
   */
  math.asin = function asin(x) {
    if (arguments.length != 1) {
      throw new math.error.ArgumentsError('asin', arguments.length, 1);
    }

    if (isNumber(x)) {
      if (x >= -1 && x <= 1) {
        return Math.asin(x);
      }
      else {
        return asin(new Complex(x, 0));
      }
    }

    if (isComplex(x)) {
      // asin(z) = -i*log(iz + sqrt(1-z^2))
      var re = x.re;
      var im = x.im;
      var temp1 = new Complex(
          im * im - re * re + 1.0,
          -2.0 * re * im
      );

      var temp2 = math.sqrt(temp1);
      var temp3;
      if (temp2 instanceof Complex) {
        temp3 = new Complex(
            temp2.re - im,
            temp2.im + re
        );
      }
      else {
        temp3 = new Complex(
            temp2 - im,
            re
        );
      }

      var temp4 = math.log(temp3);

      if (temp4 instanceof Complex) {
        return new Complex(temp4.im, -temp4.re);
      }
      else {
        return new Complex(0, -temp4);
      }
    }

    if (isCollection(x)) {
      return collection.deepMap(x, asin);
    }

    if (isBoolean(x)) {
      return Math.asin(x);
    }

    if (x instanceof BigNumber) {
      // TODO: implement BigNumber support
      // downgrade to Number
      return asin(util.number.toNumber(x));
    }

    throw new math.error.UnsupportedTypeError('asin', x);
  };
};

},{"../../type/Complex":202,"../../type/collection":208,"../../util/index":212,"bignumber.js":217}],184:[function(require,module,exports){
module.exports = function (math) {
  var util = require('../../util/index'),

      BigNumber = require('bignumber.js'),
      Complex = require('../../type/Complex'),
      collection = require('../../type/collection'),

      isNumber = util.number.isNumber,
      isBoolean = util['boolean'].isBoolean,
      isComplex = Complex.isComplex,
      isCollection = collection.isCollection;

  /**
   * Calculate the inverse tangent of a value
   *
   *     atan(x)
   *
   * For matrices, the function is evaluated element wise.
   *
   * @param {Number | Boolean | Complex | Array | Matrix} x
   * @return {Number | Complex | Array | Matrix} res
   *
   * @see http://mathworld.wolfram.com/InverseTangent.html
   */
  math.atan = function atan(x) {
    if (arguments.length != 1) {
      throw new math.error.ArgumentsError('atan', arguments.length, 1);
    }

    if (isNumber(x)) {
      return Math.atan(x);
    }

    if (isComplex(x)) {
      // atan(z) = 1/2 * i * (ln(1-iz) - ln(1+iz))
      var re = x.re;
      var im = x.im;
      var den = re * re + (1.0 - im) * (1.0 - im);

      var temp1 = new Complex(
          (1.0 - im * im - re * re) / den,
          (-2.0 * re) / den
      );
      var temp2 = math.log(temp1);

      if (temp2 instanceof Complex) {
        return new Complex(
            -0.5 * temp2.im,
            0.5 * temp2.re
        );
      }
      else {
        return new Complex(
            0,
            0.5 * temp2
        );
      }
    }

    if (isCollection(x)) {
      return collection.deepMap(x, atan);
    }

    if (isBoolean(x)) {
      return Math.atan(x);
    }

    if (x instanceof BigNumber) {
      // TODO: implement BigNumber support
      // downgrade to Number
      return atan(util.number.toNumber(x));
    }

    throw new math.error.UnsupportedTypeError('atan', x);
  };
};

},{"../../type/Complex":202,"../../type/collection":208,"../../util/index":212,"bignumber.js":217}],185:[function(require,module,exports){
module.exports = function (math) {
  var util = require('../../util/index'),

      BigNumber = require('bignumber.js'),
      Complex = require('../../type/Complex'),
      collection = require('../../type/collection'),

      toNumber = util.number.toNumber,
      isNumber = util.number.isNumber,
      isBoolean = util['boolean'].isBoolean,
      isComplex = Complex.isComplex,
      isCollection = collection.isCollection;

  /**
   * Computes the principal value of the arc tangent of y/x in radians
   *
   *     atan2(y, x)
   *
   * For matrices, the function is evaluated element wise.
   *
   * @param {Number | Boolean | Complex | Array | Matrix} y
   * @param {Number | Boolean | Complex | Array | Matrix} x
   * @return {Number | Complex | Array | Matrix} res
   *
   * @see http://mathworld.wolfram.com/InverseTangent.html
   */
  math.atan2 = function atan2(y, x) {
    if (arguments.length != 2) {
      throw new math.error.ArgumentsError('atan2', arguments.length, 2);
    }

    if (isNumber(y)) {
      if (isNumber(x)) {
        return Math.atan2(y, x);
      }
      /* TODO: support for complex computation of atan2
       else if (isComplex(x)) {
       return Math.atan2(y.re, x.re);
       }
       */
    }
    else if (isComplex(y)) {
      if (isNumber(x)) {
        return Math.atan2(y.re, x);
      }
      /* TODO: support for complex computation of atan2
       else if (isComplex(x)) {
       return Math.atan2(y.re, x.re);
       }
       */
    }

    if (isCollection(y) || isCollection(x)) {
      return collection.deepMap2(y, x, atan2);
    }

    if (isBoolean(y)) {
      return atan2(+y, x);
    }
    if (isBoolean(x)) {
      return atan2(y, +x);
    }

    // TODO: implement bignumber support
    if (y instanceof BigNumber) {
      return atan2(toNumber(y), x);
    }
    if (x instanceof BigNumber) {
      return atan2(y, toNumber(x));
    }

    throw new math.error.UnsupportedTypeError('atan2', y, x);
  };
};

},{"../../type/Complex":202,"../../type/collection":208,"../../util/index":212,"bignumber.js":217}],186:[function(require,module,exports){
module.exports = function (math) {
  var util = require('../../util/index'),

      BigNumber = require('bignumber.js'),
      Complex = require('../../type/Complex'),
      Unit = require('../../type/Unit'),
      collection = require('../../type/collection'),

      isNumber = util.number.isNumber,
      isBoolean = util['boolean'].isBoolean,
      isComplex = Complex.isComplex,
      isUnit = Unit.isUnit,
      isCollection = collection.isCollection;

  /**
   * Calculate the cosine of a value
   *
   *     cos(x)
   *
   * For matrices, the function is evaluated element wise.
   *
   * @param {Number | Boolean | Complex | Unit | Array | Matrix} x
   * @return {Number | Complex | Array | Matrix} res
   *
   * @see http://mathworld.wolfram.com/Cosine.html
   */
  math.cos = function cos(x) {
    if (arguments.length != 1) {
      throw new math.error.ArgumentsError('cos', arguments.length, 1);
    }

    if (isNumber(x)) {
      return Math.cos(x);
    }

    if (isComplex(x)) {
      // cos(z) = (exp(iz) + exp(-iz)) / 2
      return new Complex(
          0.5 * Math.cos(x.re) * (Math.exp(-x.im) + Math.exp(x.im)),
          0.5 * Math.sin(x.re) * (Math.exp(-x.im) - Math.exp(x.im))
      );
    }

    if (isUnit(x)) {
      if (!x.hasBase(Unit.BASE_UNITS.ANGLE)) {
        throw new TypeError ('Unit in function cos is no angle');
      }
      return Math.cos(x.value);
    }

    if (isCollection(x)) {
      return collection.deepMap(x, cos);
    }

    if (isBoolean(x)) {
      return Math.cos(x);
    }

    if (x instanceof BigNumber) {
      // TODO: implement BigNumber support
      // downgrade to Number
      return cos(util.number.toNumber(x));
    }

    throw new math.error.UnsupportedTypeError('cos', x);
  };
};

},{"../../type/Complex":202,"../../type/Unit":207,"../../type/collection":208,"../../util/index":212,"bignumber.js":217}],187:[function(require,module,exports){
module.exports = function (math) {
  var util = require('../../util/index'),

      BigNumber = require('bignumber.js'),
      Complex = require('../../type/Complex'),
      Unit = require('../../type/Unit'),
      collection = require('../../type/collection'),

      isNumber = util.number.isNumber,
      isBoolean = util['boolean'].isBoolean,
      isComplex = Complex.isComplex,
      isUnit = Unit.isUnit,
      isCollection = collection.isCollection;

  /**
   * Calculate the cotangent of a value. cot(x) is defined as 1 / tan(x)
   *
   *     cot(x)
   *
   * For matrices, the function is evaluated element wise.
   *
   * @param {Number | Boolean | Complex | Unit | Array | Matrix} x
   * @return {Number | Complex | Array | Matrix} res
   */
  math.cot = function cot(x) {
    if (arguments.length != 1) {
      throw new math.error.ArgumentsError('cot', arguments.length, 1);
    }

    if (isNumber(x)) {
      return 1 / Math.tan(x);
    }

    if (isComplex(x)) {
      var den = Math.exp(-4.0 * x.im) -
          2.0 * Math.exp(-2.0 * x.im) * Math.cos(2.0 * x.re) + 1.0;

      return new Complex(
          2.0 * Math.exp(-2.0 * x.im) * Math.sin(2.0 * x.re) / den,
          (Math.exp(-4.0 * x.im) - 1.0) / den
      );
    }

    if (isUnit(x)) {
      if (!x.hasBase(Unit.BASE_UNITS.ANGLE)) {
        throw new TypeError ('Unit in function cot is no angle');
      }
      return 1 / Math.tan(x.value);
    }

    if (isCollection(x)) {
      return collection.deepMap(x, cot);
    }

    if (isBoolean(x)) {
      return cot(+x);
    }

    if (x instanceof BigNumber) {
      // TODO: implement BigNumber support
      // downgrade to Number
      return cot(util.number.toNumber(x));
    }

    throw new math.error.UnsupportedTypeError('cot', x);
  };
};

},{"../../type/Complex":202,"../../type/Unit":207,"../../type/collection":208,"../../util/index":212,"bignumber.js":217}],188:[function(require,module,exports){
module.exports = function (math) {
  var util = require('../../util/index'),

      BigNumber = require('bignumber.js'),
      Complex = require('../../type/Complex'),
      Unit = require('../../type/Unit'),
      collection = require('../../type/collection'),

      isNumber = util.number.isNumber,
      isBoolean = util['boolean'].isBoolean,
      isComplex = Complex.isComplex,
      isUnit = Unit.isUnit,
      isCollection = collection.isCollection;

  /**
   * Calculate the cosecant of a value, csc(x) = 1/sin(x)
   *
   *     csc(x)
   *
   * For matrices, the function is evaluated element wise.
   *
   * @param {Number | Boolean | Complex | Unit | Array | Matrix} x
   * @return {Number | Complex | Array | Matrix} res
   */
  math.csc = function csc(x) {
    if (arguments.length != 1) {
      throw new math.error.ArgumentsError('csc', arguments.length, 1);
    }

    if (isNumber(x)) {
      return 1 / Math.sin(x);
    }

    if (isComplex(x)) {
      // csc(z) = 1/sin(z) = (2i) / (exp(iz) - exp(-iz))
      var den = 0.25 * (Math.exp(-2.0 * x.im) + Math.exp(2.0 * x.im)) -
          0.5 * Math.cos(2.0 * x.re);

      return new Complex (
          0.5 * Math.sin(x.re) * (Math.exp(-x.im) + Math.exp(x.im)) / den,
          0.5 * Math.cos(x.re) * (Math.exp(-x.im) - Math.exp(x.im)) / den
      );
    }

    if (isUnit(x)) {
      if (!x.hasBase(Unit.BASE_UNITS.ANGLE)) {
        throw new TypeError ('Unit in function csc is no angle');
      }
      return 1 / Math.sin(x.value);
    }

    if (isCollection(x)) {
      return collection.deepMap(x, csc);
    }

    if (isBoolean(x)) {
      return csc(+x);
    }

    if (x instanceof BigNumber) {
      // TODO: implement BigNumber support
      // downgrade to Number
      return csc(util.number.toNumber(x));
    }

    throw new math.error.UnsupportedTypeError('csc', x);
  };
};

},{"../../type/Complex":202,"../../type/Unit":207,"../../type/collection":208,"../../util/index":212,"bignumber.js":217}],189:[function(require,module,exports){
module.exports = function (math) {
  var util = require('../../util/index'),

      BigNumber = require('bignumber.js'),
      Complex = require('../../type/Complex'),
      Unit = require('../../type/Unit'),
      collection = require('../../type/collection'),

      isNumber = util.number.isNumber,
      isBoolean = util['boolean'].isBoolean,
      isComplex = Complex.isComplex,
      isUnit = Unit.isUnit,
      isCollection = collection.isCollection;

  /**
   * Calculate the secant of a value, sec(x) = 1/cos(x)
   *
   *     sec(x)
   *
   * For matrices, the function is evaluated element wise.
   *
   * @param {Number | Boolean | Complex | Unit | Array | Matrix} x
   * @return {Number | Complex | Array | Matrix} res
   */
  math.sec = function sec(x) {
    if (arguments.length != 1) {
      throw new math.error.ArgumentsError('sec', arguments.length, 1);
    }

    if (isNumber(x)) {
      return 1 / Math.cos(x);
    }

    if (isComplex(x)) {
      // sec(z) = 1/cos(z) = 2 / (exp(iz) + exp(-iz))
      var den = 0.25 * (Math.exp(-2.0 * x.im) + Math.exp(2.0 * x.im)) +
          0.5 * Math.cos(2.0 * x.re);
      return new Complex(
          0.5 * Math.cos(x.re) * (Math.exp(-x.im) + Math.exp( x.im)) / den,
          0.5 * Math.sin(x.re) * (Math.exp( x.im) - Math.exp(-x.im)) / den
      );
    }

    if (isUnit(x)) {
      if (!x.hasBase(Unit.BASE_UNITS.ANGLE)) {
        throw new TypeError ('Unit in function sec is no angle');
      }
      return 1 / Math.cos(x.value);
    }

    if (isCollection(x)) {
      return collection.deepMap(x, sec);
    }

    if (isBoolean(x)) {
      return sec(+x);
    }

    if (x instanceof BigNumber) {
      // TODO: implement BigNumber support
      // downgrade to Number
      return sec(util.number.toNumber(x));
    }

    throw new math.error.UnsupportedTypeError('sec', x);
  };
};

},{"../../type/Complex":202,"../../type/Unit":207,"../../type/collection":208,"../../util/index":212,"bignumber.js":217}],190:[function(require,module,exports){
module.exports = function (math) {
  var util = require('../../util/index'),

      BigNumber = require('bignumber.js'),
      Complex = require('../../type/Complex'),
      Unit = require('../../type/Unit'),
      collection = require('../../type/collection'),

      isNumber = util.number.isNumber,
      isBoolean = util['boolean'].isBoolean,
      isComplex = Complex.isComplex,
      isUnit = Unit.isUnit,
      isCollection = collection.isCollection;

  /**
   * Calculate the sine of a value
   *
   *     sin(x)
   *
   * For matrices, the function is evaluated element wise.
   *
   * @param {Number | Boolean | Complex | Unit | Array | Matrix} x
   * @return {Number | Complex | Array | Matrix} res
   *
   * @see http://mathworld.wolfram.com/Sine.html
   */
  math.sin = function sin(x) {
    if (arguments.length != 1) {
      throw new math.error.ArgumentsError('sin', arguments.length, 1);
    }

    if (isNumber(x)) {
      return Math.sin(x);
    }

    if (isComplex(x)) {
      return new Complex(
          0.5 * Math.sin(x.re) * (Math.exp(-x.im) + Math.exp( x.im)),
          0.5 * Math.cos(x.re) * (Math.exp( x.im) - Math.exp(-x.im))
      );
    }

    if (isUnit(x)) {
      if (!x.hasBase(Unit.BASE_UNITS.ANGLE)) {
        throw new TypeError ('Unit in function sin is no angle');
      }
      return Math.sin(x.value);
    }

    if (isCollection(x)) {
      return collection.deepMap(x, sin);
    }

    if (isBoolean(x)) {
      return Math.sin(x);
    }

    if (x instanceof BigNumber) {
      // TODO: implement BigNumber support
      // downgrade to Number
      return sin(util.number.toNumber(x));
    }

    throw new math.error.UnsupportedTypeError('sin', x);
  };
};

},{"../../type/Complex":202,"../../type/Unit":207,"../../type/collection":208,"../../util/index":212,"bignumber.js":217}],191:[function(require,module,exports){
module.exports = function (math) {
  var util = require('../../util/index'),

      BigNumber = require('bignumber.js'),
      Complex = require('../../type/Complex'),
      Unit = require('../../type/Unit'),
      collection = require('../../type/collection'),

      isNumber = util.number.isNumber,
      isBoolean = util['boolean'].isBoolean,
      isComplex = Complex.isComplex,
      isUnit = Unit.isUnit,
      isCollection = collection.isCollection;

  /**
   * Calculate the tangent of a value
   *
   *     tan(x)
   *
   * For matrices, the function is evaluated element wise.
   *
   * @param {Number | Boolean | Complex | Unit | Array | Matrix} x
   * @return {Number | Complex | Array | Matrix} res
   *
   * @see http://mathworld.wolfram.com/Tangent.html
   */
  math.tan = function tan(x) {
    if (arguments.length != 1) {
      throw new math.error.ArgumentsError('tan', arguments.length, 1);
    }

    if (isNumber(x)) {
      return Math.tan(x);
    }

    if (isComplex(x)) {
      var den = Math.exp(-4.0 * x.im) +
          2.0 * Math.exp(-2.0 * x.im) * Math.cos(2.0 * x.re) +
          1.0;

      return new Complex(
          2.0 * Math.exp(-2.0 * x.im) * Math.sin(2.0 * x.re) / den,
          (1.0 - Math.exp(-4.0 * x.im)) / den
      );
    }

    if (isUnit(x)) {
      if (!x.hasBase(Unit.BASE_UNITS.ANGLE)) {
        throw new TypeError ('Unit in function tan is no angle');
      }
      return Math.tan(x.value);
    }

    if (isCollection(x)) {
      return collection.deepMap(x, tan);
    }

    if (isBoolean(x)) {
      return Math.tan(x);
    }

    if (x instanceof BigNumber) {
      // TODO: implement BigNumber support
      // downgrade to Number
      return tan(util.number.toNumber(x));
    }

    throw new math.error.UnsupportedTypeError('tan', x);
  };
};

},{"../../type/Complex":202,"../../type/Unit":207,"../../type/collection":208,"../../util/index":212,"bignumber.js":217}],192:[function(require,module,exports){
module.exports = function (math) {
  var util = require('../../util/index'),

      Unit = require('../../type/Unit'),
      collection = require('../../type/collection'),

      isString = util.string.isString,
      isUnit = Unit.isUnit,
      isCollection = collection.isCollection;

  /**
   * Change the unit of a value.
   *
   *     x in unit
   *     in(x, unit)
   *
   * For matrices, the function is evaluated element wise.
   *
   * @param {Unit | Array | Matrix} x
   * @param {Unit | Array | Matrix} unit
   * @return {Unit | Array | Matrix} res
   */
  math['in'] = function unit_in(x, unit) {
    if (arguments.length != 2) {
      throw new math.error.ArgumentsError('in', arguments.length, 2);
    }

    if (isUnit(x)) {
      if (isUnit(unit) || isString(unit)) {
        return x['in'](unit);
      }
    }

    // TODO: add support for string, in that case, convert to unit

    if (isCollection(x) || isCollection(unit)) {
      return collection.deepMap2(x, unit, unit_in);
    }

    throw new math.error.UnsupportedTypeError('in', x, unit);
  };
};

},{"../../type/Unit":207,"../../type/collection":208,"../../util/index":212}],193:[function(require,module,exports){
module.exports = function (math) {
  var object = require('../../util/object');

  /**
   * Clone an object
   *
   *     clone(x)
   *
   * @param {*} x
   * @return {*} clone
   */
  math.clone = function clone (x) {
    if (arguments.length != 1) {
      throw new math.error.ArgumentsError('clone', arguments.length, 1);
    }

    return object.clone(x);
  };
};

},{"../../util/object":214}],194:[function(require,module,exports){
module.exports = function (math) {
  var isMatrix = require('../../type/Matrix').isMatrix;

  /**
   * Execute a callback method on each entry of the matrix or the array.
   * @param {Matrix/array} x      The container to iterate on.
   * @param {function} callback   The callback method is invoked with three
   *                              parameters: the value of the element, the index
   *                              of the element, and the Matrix/array being traversed.
   */
  math.forEach = function (x, callback) {
    if (arguments.length != 2) {
      throw new math.error.ArgumentsError('forEach', arguments.length, 2);
    }

    if (Array.isArray(x)) {
      return _forEachArray(x, callback);
    } else if (isMatrix(x)) {
      return x.forEach(callback);
    } else {
      throw new math.error.UnsupportedTypeError('forEach', x);
    }
  };

  function _forEachArray (array, callback) {
    var index = [];
    var recurse = function (value, dim) {
      if (Array.isArray(value)) {
        value.forEach(function (child, i) {
          index[dim] = i; // zero-based index
          recurse(child, dim + 1);
        });
      }
      else {
        callback(value, index, array);
      }
    };
    recurse(array, 0);
  };

};
},{"../../type/Matrix":205}],195:[function(require,module,exports){
module.exports = function (math) {
  var string = require('../../util/string');

  /**
   * Format a value of any type into a string.
   *
   * Syntax:
   *
   *    format(value)
   *    format(value, options)
   *    format(value, precision)
   *    format(value, fn)
   *
   * Where:
   *
   *    {*} value        The value to be formatted
   *    {Object} options An object with formatting options. Available options:
   *                     {String} notation
   *                         Number notation. Choose from:
   *                         'fixed'          Always use regular number notation.
   *                                          For example '123.40' and '14000000'
   *                         'exponential'    Always use exponential notation.
   *                                          For example '1.234e+2' and '1.4e+7'
   *                         'auto' (default) Regular number notation for numbers
   *                                          having an absolute value between
   *                                          `lower` and `upper` bounds, and uses
   *                                          exponential notation elsewhere.
   *                                          Lower bound is included, upper bound
   *                                          is excluded.
   *                                          For example '123.4' and '1.4e7'.
   *                     {Number} precision   A number between 0 and 16 to round
   *                                          the digits of the number.
   *                                          In case of notations 'exponential' and
   *                                          'auto', `precision` defines the total
   *                                          number of significant digits returned
   *                                          and is undefined by default.
   *                                          In case of notation 'fixed',
   *                                          `precision` defines the number of
   *                                          significant digits after the decimal
   *                                          point, and is 0 by default.
   *                     {Object} exponential An object containing two parameters,
   *                                          {Number} lower and {Number} upper,
   *                                          used by notation 'auto' to determine
   *                                          when to return exponential notation.
   *                                          Default values are `lower=1e-3` and
   *                                          `upper=1e5`.
   *                                          Only applicable for notation `auto`.
   *    {Function} fn    A custom formatting function. Can be used to override the
   *                     built-in notations. Function `fn` is called with `value` as
   *                     parameter and must return a string. Is useful for example to
   *                     format all values inside a matrix in a particular way.
   *
   * Examples:
   *
   *    format(6.4);                                        // '6.4'
   *    format(1240000);                                    // '1.24e6'
   *    format(1/3);                                        // '0.3333333333333333'
   *    format(1/3, 3);                                     // '0.333'
   *    format(21385, 2);                                   // '21000'
   *    format(12.071, {notation: 'fixed'});                // '12'
   *    format(2.3,    {notation: 'fixed', precision: 2});  // '2.30'
   *    format(52.8,   {notation: 'exponential'});          // '5.28e+1'
   *
   * @param {*} value             Value to be stringified
   * @param {Object | Function | Number} [options]
   * @return {String} str The formatted value
   */
  math.format = function format (value, options) {
    var num = arguments.length;
    if (num !== 1 && num !== 2) {
      throw new math.error.ArgumentsError('format', num, 1, 2);
    }

    return string.format(value, options);
  };
};

},{"../../util/string":215}],196:[function(require,module,exports){
module.exports = function (math) {
  var util = require('../../util/index'),

      Complex = require('../../type/Complex'),
      Unit = require('../../type/Unit'),

      isNumber = util.number.isNumber,
      isString = util.string.isString,
      isComplex = Complex.isComplex,
      isUnit = Unit.isUnit;

  /**
   * Import functions from an object or a file
   * @param {function | String | Object} object
   * @param {Object} [options]        Available options:
   *                                  {Boolean} override
   *                                      If true, existing functions will be
   *                                      overwritten. False by default.
   *                                  {Boolean} wrap
   *                                      If true (default), the functions will
   *                                      be wrapped in a wrapper function which
   *                                      converts data types like Matrix to
   *                                      primitive data types like Array.
   *                                      The wrapper is needed when extending
   *                                      math.js with libraries which do not
   *                                      support the math.js data types.
   */
// TODO: return status information
  math['import'] = function math_import(object, options) {
    var name;
    var opts = {
      override: false,
      wrap: true
    };
    if (options && options instanceof Object) {
      util.object.extend(opts, options);
    }

    if (isString(object)) {
      // a string with a filename
      if (typeof (require) !== 'undefined') {
        // load the file using require
        var _module = require(object);
        math_import(_module);
      }
      else {
        throw new Error('Cannot load file: require not available.');
      }
    }
    else if (isSupportedType(object)) {
      // a single function
      name = object.name;
      if (name) {
        if (opts.override || math[name] === undefined) {
          _import(name, object, opts);
        }
      }
      else {
        throw new Error('Cannot import an unnamed function or object');
      }
    }
    else if (object instanceof Object) {
      // a map with functions
      for (name in object) {
        if (object.hasOwnProperty(name)) {
          var value = object[name];
          if (isSupportedType(value)) {
            _import(name, value, opts);
          }
          else {
            math_import(value);
          }
        }
      }
    }
  };

  /**
   * Add a property to the math namespace and create a chain proxy for it.
   * @param {String} name
   * @param {*} value
   * @param {Object} options  See import for a description of the options
   * @private
   */
  function _import(name, value, options) {
    if (options.override || math[name] === undefined) {
      // add to math namespace
      if (options.wrap && typeof value === 'function') {
        // create a wrapper around the function
        math[name] = function () {
          var args = [];
          for (var i = 0, len = arguments.length; i < len; i++) {
            args[i] = arguments[i].valueOf();
          }
          return value.apply(math, args);
        };
      }
      else {
        // just create a link to the function or value
        math[name] = value;
      }

      // create a proxy for the Selector
      math.chaining.Selector.createProxy(name, value);
    }
  }

  /**
   * Check whether given object is a supported type
   * @param object
   * @return {Boolean}
   * @private
   */
  function isSupportedType(object) {
    return (typeof object == 'function') ||
        isNumber(object) || isString(object) ||
        isComplex(object) || isUnit(object);
    // TODO: add boolean?
  }
};

},{"../../type/Complex":202,"../../type/Unit":207,"../../util/index":212}],197:[function(require,module,exports){
module.exports = function (math) {
  var isMatrix = require('../../type/Matrix').isMatrix;

  /**
   * Create a new matrix or array with the results of the callback function executed on
   * each entry of the matrix/array.
   * @param {Matrix/array} x      The container to iterate on.
   * @param {function} callback   The callback method is invoked with three
   *                              parameters: the value of the element, the index
   *                              of the element, and the Matrix being traversed.
   * @return {Matrix/array} container
   */
  math.map = function (x, callback) {
    if (arguments.length != 2) {
      throw new math.error.ArgumentsError('map', arguments.length, 2);
    }

    if (Array.isArray(x)) {
      return _mapArray(x, callback);
    } else if (isMatrix(x)) {
      return x.map(callback);
    } else {
      throw new math.error.UnsupportedTypeError('map', x);
    }
  };

  function _mapArray (arrayIn, callback) {
    var index = [];
    var recurse = function (value, dim) {
      if (Array.isArray(value)) {
        return value.map(function (child, i) {
          index[dim] = i;
          return recurse(child, dim + 1);
        });
      }
      else {
        return callback(value, index, arrayIn);
      }
    };

    return recurse(arrayIn, 0);
  };
};

},{"../../type/Matrix":205}],198:[function(require,module,exports){
module.exports = function (math) {
  var string = require('../../util/string'),

      isString = string.isString;

  /**
   * Interpolate values into a string template.
   *     math.print(template, values)
   *     math.print(template, values, precision)
   *
   * Example usage:
   *
   *     // the following outputs: 'The value of pi is 3.141592654'
   *     math.format('The value of pi is $pi', {pi: math.pi}, 10);
   *
   *     // the following outputs: 'hello Mary! The date is 2013-03-23'
   *     math.format('Hello $user.name! The date is $date', {
   *       user: {
   *         name: 'Mary',
   *       },
   *       date: new Date().toISOString().substring(0, 10)
   *     });
   *
   * @param {String} template
   * @param {Object} values
   * @param {Number} [precision]  Number of digits to format numbers.
   *                              If not provided, the value will not be rounded.
   * @return {String} str
   */
  math.print = function print (template, values, precision) {
    var num = arguments.length;
    if (num != 2 && num != 3) {
      throw new math.error.ArgumentsError('print', num, 2, 3);
    }

    if (!isString(template)) {
      throw new TypeError('String expected as first parameter in function format');
    }
    if (!(values instanceof Object)) {
      throw new TypeError('Object expected as second parameter in function format');
    }

    // format values into a string
    return template.replace(/\$([\w\.]+)/g, function (original, key) {
          var keys = key.split('.');
          var value = values[keys.shift()];
          while (keys.length && value !== undefined) {
            var k = keys.shift();
            value = k ? value[k] : value + '.';
          }

          if (value !== undefined) {
            if (!isString(value)) {
              return math.format(value, precision);
            }
            else {
              return value;
            }
          }

          return original;
        }
    );
  };
};

},{"../../util/string":215}],199:[function(require,module,exports){
module.exports = function (math) {
  /**
   * Wrap any value in a Selector, allowing to perform chained operations on
   * the value.
   *
   * All methods available in the math.js library can be called upon the selector,
   * and then will be evaluated with the value itself as first argument.
   * The selector can be closed by executing selector.done(), which will return
   * the final value.
   *
   * Example usage:
   *     math.select(3)
   *         .add(4)
   *         .subtract(2)
   *         .done();     // 5
   *     math.select( [[1, 2], [3, 4]] )
   *         .set([1, 1], 8)
   *         .multiply(3)
   *         .done();     // [[24, 6], [9, 12]]
   *
   * The Selector has a number of special functions:
   * - done()     Finalize the chained operation and return the selectors value.
   * - valueOf()  The same as done()
   * - toString() Executes math.format() onto the selectors value, returning
   *              a string representation of the value.
   * - get(...)   Get a subselection of the selectors value. Only applicable when
   *              the value has a method get, for example when value is a Matrix
   *              or Array.
   * - set(...)   Replace a subselection of the selectors value. Only applicable
   *              when the value has a method get, for example when value is a
   *              Matrix or Array.
   *
   * @param {*} value
   * @return {math.chaining.Selector} selector
   */
  math.select = function select(value) {
    // TODO: check number of arguments
    return new math.chaining.Selector(value);
  };
};

},{}],200:[function(require,module,exports){
module.exports = function (math) {
  var types = require('../../util/types'),

      BigNumber = require('bignumber.js'),
      Complex = require('../../type/Complex'),
      Matrix = require('../../type/Matrix'),
      Unit = require('../../type/Unit'),
      Index = require('../../type/Index'),
      Range = require('../../type/Range'),
      Help = require('../../type/Help');

  /**
   * Determine the type of a variable
   *
   *     typeof(x)
   *
   * @param {*} x
   * @return {String} type  Lower case type, for example 'number', 'string',
   *                        'array'.
   */
  math['typeof'] = function _typeof (x) {
    if (arguments.length != 1) {
      throw new math.error.ArgumentsError('typeof', arguments.length, 1);
    }

    // JavaScript types
    var type = types.type(x);

    // math.js types
    if (type === 'object') {
      if (x instanceof Complex) return 'complex';
      if (x instanceof BigNumber) return 'bignumber';
      if (x instanceof Matrix) return 'matrix';
      if (x instanceof Unit) return 'unit';
      if (x instanceof Index) return 'index';
      if (x instanceof Range) return 'range';
      if (x instanceof Help) return 'matrix';

      if (x instanceof math.chaining.Selector) return 'selector';
    }

    return type;
  };
};

},{"../../type/Complex":202,"../../type/Help":203,"../../type/Index":204,"../../type/Matrix":205,"../../type/Range":206,"../../type/Unit":207,"../../util/types":216,"bignumber.js":217}],201:[function(require,module,exports){
var object = require('./util/object');

/**
 * math.js factory function.
 *
 * Usage:
 *
 *     var math = mathjs();
 *     var math = mathjs(settings);
 *
 * @param {Object} [settings] Available settings:
 *                            {String} matrix
 *                              A string 'matrix' (default) or 'array'.
 *                            {String} number
 *                              A string 'number' (default) or 'bignumber'
 *                            {Number} decimals
 *                              The number of decimals behind the decimal
 *                              point for BigNumber. Not applicable for Numbers.
 */
function mathjs (settings) {
  // simple test for ES5 support
  if (typeof Array.prototype.map !== 'function') {
    throw new Error('ES5 not supported by this JavaScript engine. ' +
        'Please load the es5-shim library for compatibility.');
  }

  // create new namespace
  var math = {};

  // create configuration settings. These are private
  var _settings = {
    // type of default matrix output. Choose 'matrix' (default) or 'array'
    matrix: 'matrix',

    // type of default number output. Choose 'number' (default) or 'bignumber'
    number: 'number'
  };

  /**
   * Set configuration settings for math.js, and get current settings
   * @param {Object} [settings] Available settings:
   *                            {String} matrix
   *                              A string 'matrix' (default) or 'array'.
   *                            {String} number
   *                              A string 'number' (default) or 'bignumber'
   *                            {Number} decimals
   *                              The number of decimals behind the decimal
   *                              point for BigNumber. Not applicable for Numbers.
   * @return {Object} settings   The currently applied settings
   */
  math.config = function config (settings) {
    var BigNumber = require('bignumber.js');

    if (settings) {
      // merge settings
      object.deepExtend(_settings, settings);

      if (settings.decimals) {
        BigNumber.config({
          DECIMAL_PLACES: settings.decimals
        });
      }

      // TODO: remove deprecated setting some day (deprecated since version 0.17.0)
      if (settings.number && settings.number.defaultType) {
        throw new Error('setting `number.defaultType` is deprecated. ' +
            'Use `number` instead.')
      }

      // TODO: remove deprecated setting some day (deprecated since version 0.17.0)
      if (settings.number && settings.number.precision) {
        throw new Error('setting `number.precision` is deprecated. ' +
            'Use `decimals` instead.')
      }

      // TODO: remove deprecated setting some day (deprecated since version 0.17.0)
      if (settings.matrix && settings.matrix.defaultType) {
        throw new Error('setting `matrix.defaultType` is deprecated. ' +
            'Use `matrix` instead.')
      }

      // TODO: remove deprecated setting some day (deprecated since version 0.15.0)
      if (settings.matrix && settings.matrix['default']) {
        throw new Error('setting `matrix.default` is deprecated. ' +
            'Use `matrix` instead.')
      }
    }

    // return a clone of the settings
    var current = object.clone(_settings);
    current.decimals = BigNumber.config().DECIMAL_PLACES;
    return current;
  };

  // apply provided configuration settings
  math.config(settings);

  // expression (Parser, Scope, nodes, docs)
  math.expression = {};
  math.expression.node = require('./expression/node/index.js');
  math.expression.Scope = require('./expression/Scope.js');
  math.expression.Parser = require('./expression/Parser.js');
  math.expression.docs = require('./expression/docs/index.js');

  // TODO: deprecated since version 0.13.0. cleanup deprecated stuff some day
  math.expr = {};
  math.expr.Scope = function () {
    throw new Error('Moved to math.expression.Scope');
  };
  math.expr.Parser = function () {
    throw new Error('Moved to math.expression.Parser');
  };

  // types (Matrix, Complex, Unit, ...)
  math.type = {};
  math.type.BigNumber = require('bignumber.js');
  math.type.Complex = require('./type/Complex');
  math.type.Range = require('./type/Range');
  math.type.Index = require('./type/Index');
  math.type.Matrix = require('./type/Matrix');
  math.type.Unit = require('./type/Unit');
  math.type.Help = require('./type/Help');

  math.collection = require('./type/collection');

  // error utility functions
  require('./type/error')(math);

  // expression parser
  require('./function/expression/eval.js')(math, _settings);
  require('./function/expression/help.js')(math, _settings);
  require('./function/expression/parse.js')(math, _settings);

  // functions - arithmetic
  require('./function/arithmetic/abs.js')(math, _settings);
  require('./function/arithmetic/add.js')(math, _settings);
  require('./function/arithmetic/add.js')(math, _settings);
  require('./function/arithmetic/ceil.js')(math, _settings);
  require('./function/arithmetic/cube.js')(math, _settings);
  require('./function/arithmetic/divide.js')(math, _settings);
  require('./function/arithmetic/edivide.js')(math, _settings);
  require('./function/arithmetic/emultiply.js')(math, _settings);
  require('./function/arithmetic/epow.js')(math, _settings);
  require('./function/arithmetic/equal.js')(math, _settings);
  require('./function/arithmetic/exp.js')(math, _settings);
  require('./function/arithmetic/fix.js')(math, _settings);
  require('./function/arithmetic/floor.js')(math, _settings);
  require('./function/arithmetic/gcd.js')(math, _settings);
  require('./function/arithmetic/larger.js')(math, _settings);
  require('./function/arithmetic/largereq.js')(math, _settings);
  require('./function/arithmetic/lcm.js')(math, _settings);
  require('./function/arithmetic/log.js')(math, _settings);
  require('./function/arithmetic/log10.js')(math, _settings);
  require('./function/arithmetic/mod.js')(math, _settings);
  require('./function/arithmetic/multiply.js')(math, _settings);
  require('./function/arithmetic/pow.js')(math, _settings);
  require('./function/arithmetic/round.js')(math, _settings);
  require('./function/arithmetic/sign.js')(math, _settings);
  require('./function/arithmetic/smaller.js')(math, _settings);
  require('./function/arithmetic/smallereq.js')(math, _settings);
  require('./function/arithmetic/sqrt.js')(math, _settings);
  require('./function/arithmetic/square.js')(math, _settings);
  require('./function/arithmetic/subtract.js')(math, _settings);
  require('./function/arithmetic/unary.js')(math, _settings);
  require('./function/arithmetic/unequal.js')(math, _settings);
  require('./function/arithmetic/xgcd.js')(math, _settings);

  // functions - complex
  require('./function/complex/arg.js')(math, _settings);
  require('./function/complex/conj.js')(math, _settings);
  require('./function/complex/re.js')(math, _settings);
  require('./function/complex/im.js')(math, _settings);

  // functions - construction
  require('./function/construction/bignumber')(math, _settings);
  require('./function/construction/boolean.js')(math, _settings);
  require('./function/construction/complex.js')(math, _settings);
  require('./function/construction/index.js')(math, _settings);
  require('./function/construction/matrix.js')(math, _settings);
  require('./function/construction/number.js')(math, _settings);
  require('./function/construction/parser.js')(math, _settings);
  require('./function/construction/string.js')(math, _settings);
  require('./function/construction/unit.js')(math, _settings);

  // functions - matrix
  require('./function/matrix/concat.js')(math, _settings);
  require('./function/matrix/det.js')(math, _settings);
  require('./function/matrix/diag.js')(math, _settings);
  require('./function/matrix/eye.js')(math, _settings);
  require('./function/matrix/inv.js')(math, _settings);
  require('./function/matrix/ones.js')(math, _settings);
  require('./function/matrix/range.js')(math, _settings);
  require('./function/matrix/resize.js')(math, _settings);
  require('./function/matrix/size.js')(math, _settings);
  require('./function/matrix/squeeze.js')(math, _settings);
  require('./function/matrix/subset.js')(math, _settings);
  require('./function/matrix/transpose.js')(math, _settings);
  require('./function/matrix/zeros.js')(math, _settings);

  // functions - probability
  require('./function/probability/factorial.js')(math, _settings);
  require('./function/probability/random.js')(math, _settings);

  // functions - statistics
  require('./function/statistics/min.js')(math, _settings);
  require('./function/statistics/max.js')(math, _settings);
  require('./function/statistics/mean.js')(math, _settings);

  // functions - trigonometry
  require('./function/trigonometry/acos.js')(math, _settings);
  require('./function/trigonometry/asin.js')(math, _settings);
  require('./function/trigonometry/atan.js')(math, _settings);
  require('./function/trigonometry/atan2.js')(math, _settings);
  require('./function/trigonometry/cos.js')(math, _settings);
  require('./function/trigonometry/cot.js')(math, _settings);
  require('./function/trigonometry/csc.js')(math, _settings);
  require('./function/trigonometry/sec.js')(math, _settings);
  require('./function/trigonometry/sin.js')(math, _settings);
  require('./function/trigonometry/tan.js')(math, _settings);

  // functions - units
  require('./function/units/in.js')(math, _settings);

  // functions - utils
  require('./function/utils/clone.js')(math, _settings);
  require('./function/utils/format.js')(math, _settings);
  require('./function/utils/import.js')(math, _settings);
  require('./function/utils/map.js')(math, _settings);
  require('./function/utils/print.js')(math, _settings);
  require('./function/utils/select.js')(math, _settings);
  require('./function/utils/typeof.js')(math, _settings);
  require('./function/utils/forEach.js')(math, _settings);

  // constants
  require('./constants.js')(math, _settings);

  // selector (we initialize after all functions are loaded)
  math.chaining = {};
  math.chaining.Selector = require('./chaining/Selector.js')(math, _settings);

  // TODO: deprecated since version 0.13.0. Cleanup some day
  math.expr.Selector = function () {
    throw new Error('Moved to math.expression.Selector');
  };

  // return the new instance
  return math;
}


// return the mathjs factory
module.exports = mathjs;

},{"./chaining/Selector.js":2,"./constants.js":3,"./expression/Parser.js":4,"./expression/Scope.js":5,"./expression/docs/index.js":103,"./expression/node/index.js":116,"./function/arithmetic/abs.js":117,"./function/arithmetic/add.js":118,"./function/arithmetic/ceil.js":119,"./function/arithmetic/cube.js":120,"./function/arithmetic/divide.js":121,"./function/arithmetic/edivide.js":122,"./function/arithmetic/emultiply.js":123,"./function/arithmetic/epow.js":124,"./function/arithmetic/equal.js":125,"./function/arithmetic/exp.js":126,"./function/arithmetic/fix.js":127,"./function/arithmetic/floor.js":128,"./function/arithmetic/gcd.js":129,"./function/arithmetic/larger.js":130,"./function/arithmetic/largereq.js":131,"./function/arithmetic/lcm.js":132,"./function/arithmetic/log.js":133,"./function/arithmetic/log10.js":134,"./function/arithmetic/mod.js":135,"./function/arithmetic/multiply.js":136,"./function/arithmetic/pow.js":137,"./function/arithmetic/round.js":138,"./function/arithmetic/sign.js":139,"./function/arithmetic/smaller.js":140,"./function/arithmetic/smallereq.js":141,"./function/arithmetic/sqrt.js":142,"./function/arithmetic/square.js":143,"./function/arithmetic/subtract.js":144,"./function/arithmetic/unary.js":145,"./function/arithmetic/unequal.js":146,"./function/arithmetic/xgcd.js":147,"./function/complex/arg.js":148,"./function/complex/conj.js":149,"./function/complex/im.js":150,"./function/complex/re.js":151,"./function/construction/bignumber":152,"./function/construction/boolean.js":153,"./function/construction/complex.js":154,"./function/construction/index.js":155,"./function/construction/matrix.js":156,"./function/construction/number.js":157,"./function/construction/parser.js":158,"./function/construction/string.js":159,"./function/construction/unit.js":160,"./function/expression/eval.js":161,"./function/expression/help.js":162,"./function/expression/parse.js":163,"./function/matrix/concat.js":164,"./function/matrix/det.js":165,"./function/matrix/diag.js":166,"./function/matrix/eye.js":167,"./function/matrix/inv.js":168,"./function/matrix/ones.js":169,"./function/matrix/range.js":170,"./function/matrix/resize.js":171,"./function/matrix/size.js":172,"./function/matrix/squeeze.js":173,"./function/matrix/subset.js":174,"./function/matrix/transpose.js":175,"./function/matrix/zeros.js":176,"./function/probability/factorial.js":177,"./function/probability/random.js":178,"./function/statistics/max.js":179,"./function/statistics/mean.js":180,"./function/statistics/min.js":181,"./function/trigonometry/acos.js":182,"./function/trigonometry/asin.js":183,"./function/trigonometry/atan.js":184,"./function/trigonometry/atan2.js":185,"./function/trigonometry/cos.js":186,"./function/trigonometry/cot.js":187,"./function/trigonometry/csc.js":188,"./function/trigonometry/sec.js":189,"./function/trigonometry/sin.js":190,"./function/trigonometry/tan.js":191,"./function/units/in.js":192,"./function/utils/clone.js":193,"./function/utils/forEach.js":194,"./function/utils/format.js":195,"./function/utils/import.js":196,"./function/utils/map.js":197,"./function/utils/print.js":198,"./function/utils/select.js":199,"./function/utils/typeof.js":200,"./type/Complex":202,"./type/Help":203,"./type/Index":204,"./type/Matrix":205,"./type/Range":206,"./type/Unit":207,"./type/collection":208,"./type/error":209,"./util/object":214,"bignumber.js":217}],202:[function(require,module,exports){
var util = require('../util/index'),
    number = util.number,

    isNumber = util.number.isNumber,
    isString = util.string.isString;

/**
 * @constructor Complex
 *
 * A complex value can be constructed in the following ways:
 *     var a = new Complex();
 *     var b = new Complex(re, im);
 *     var c = Complex.parse(str);
 *
 * Example usage:
 *     var a = new Complex(3, -4);      // 3 - 4i
 *     a.re = 5;                        // a = 5 - 4i
 *     var i = a.im;                    // -4;
 *     var b = Complex.parse('2 + 6i'); // 2 + 6i
 *     var c = new Complex();           // 0 + 0i
 *     var d = math.add(a, b);          // 5 + 2i
 *
 * @param {Number} re       The real part of the complex value
 * @param {Number} [im]     The imaginary part of the complex value
 */
function Complex(re, im) {
  if (!(this instanceof Complex)) {
    throw new SyntaxError(
        'Complex constructor must be called with the new operator');
  }

  switch (arguments.length) {
    case 0:
      this.re = 0;
      this.im = 0;
      break;

    case 2:
      if (!isNumber(re) || !isNumber(im)) {
        throw new TypeError('Two numbers expected in Complex constructor');
      }
      this.re = re;
      this.im = im;
      break;

    default:
      if (arguments.length != 0 && arguments.length != 2) {
        throw new SyntaxError(
            'Two or zero arguments expected in Complex constructor');
      }
      break;
  }
}

/**
 * Test whether value is a Complex value
 * @param {*} value
 * @return {Boolean} isComplex
 */
Complex.isComplex = function isComplex(value) {
  return (value instanceof Complex);
};

// private variables and functions for the parser
var text, index, c;

function skipWhitespace() {
  while (c == ' ' || c == '\t') {
    next();
  }
}

function isDigitDot (c) {
  return ((c >= '0' && c <= '9') || c == '.');
}

function isDigit (c) {
  return ((c >= '0' && c <= '9'));
}

function next() {
  index++;
  c = text.charAt(index);
}

function revert(oldIndex) {
  index = oldIndex;
  c = text.charAt(index);
}

function parseNumber () {
  var number = '';
  var oldIndex;
  oldIndex = index;

  if (c == '+') {
    next();
  }
  else if (c == '-') {
    number += c;
    next();
  }

  if (!isDigitDot(c)) {
    // a + or - must be followed by a digit
    revert(oldIndex);
    return null;
  }

  // get number, can have a single dot
  if (c == '.') {
    number += c;
    next();
    if (!isDigit(c)) {
      // this is no legal number, it is just a dot
      revert(oldIndex);
      return null;
    }
  }
  else {
    while (isDigit(c)) {
      number += c;
      next();
    }
    if (c == '.') {
      number += c;
      next();
    }
  }
  while (isDigit(c)) {
    number += c;
    next();
  }

  // check for exponential notation like "2.3e-4" or "1.23e50"
  if (c == 'E' || c == 'e') {
    number += c;
    next();

    if (c == '+' || c == '-') {
      number += c;
      next();
    }

    // Scientific notation MUST be followed by an exponent
    if (!isDigit(c)) {
      // this is no legal number, exponent is missing.
      revert(oldIndex);
      return null;
    }

    while (isDigit(c)) {
      number += c;
      next();
    }
  }

  return number;
}

function parseComplex () {
  // check for 'i', '-i', '+i'
  var cnext = text.charAt(index + 1);
  if (c == 'I' || c == 'i') {
    next();
    return '1';
  }
  else if ((c == '+' || c == '-') && (cnext == 'I' || cnext == 'i')) {
    var number = (c == '+') ? '1' : '-1';
    next();
    next();
    return number;
  }

  return null;
}

/**
 * Parse a complex number from a string. For example Complex.parse("2 + 3i")
 * will return a Complex value where re = 2, im = 3.
 * Returns null if provided string does not contain a valid complex number.
 * @param {String} str
 * @returns {Complex | null} complex
 */
Complex.parse = function parse (str) {
  text = str;
  index = -1;
  c = '';

  if (!isString(text)) {
    return null;
  }

  next();
  skipWhitespace();
  var first = parseNumber();
  if (first) {
    if (c == 'I' || c == 'i') {
      // pure imaginary number
      next();
      skipWhitespace();
      if (c) {
        // garbage at the end. not good.
        return null;
      }

      return new Complex(0, Number(first));
    }
    else {
      // complex and real part
      skipWhitespace();
      var separator = c;
      if (separator != '+' && separator != '-') {
        // pure real number
        skipWhitespace();
        if (c) {
          // garbage at the end. not good.
          return null;
        }

        return new Complex(Number(first), 0);
      }
      else {
        // complex and real part
        next();
        skipWhitespace();
        var second = parseNumber();
        if (second) {
          if (c != 'I' && c != 'i') {
            // 'i' missing at the end of the complex number
            return null;
          }
          next();
        }
        else {
          second = parseComplex();
          if (!second) {
            // imaginary number missing after separator
            return null;
          }
        }

        if (separator == '-') {
          if (second[0] == '-') {
            second =  '+' + second.substring(1);
          }
          else {
            second = '-' + second;
          }
        }

        next();
        skipWhitespace();
        if (c) {
          // garbage at the end. not good.
          return null;
        }

        return new Complex(Number(first), Number(second));
      }
    }
  }
  else {
    // check for 'i', '-i', '+i'
    first = parseComplex();
    if (first) {
      skipWhitespace();
      if (c) {
        // garbage at the end. not good.
        return null;
      }

      return new Complex(0, Number(first));
    }
  }

  return null;
};

/**
 * Create a copy of the complex value
 * @return {Complex} clone
 */
Complex.prototype.clone = function clone () {
  return new Complex(this.re, this.im);
};

/**
 * Test whether this complex number equals an other complex value.
 * Two complex numbers are equal when both their real and imaginary parts
 * are equal.
 * @param {Complex} other
 * @return {boolean} isEqual
 */
Complex.prototype.equals = function equals (other) {
  return (this.re === other.re) && (this.im === other.im);
};

/**
 * Get a string representation of the complex number,
 * with optional formatting options.
 * @param {Object | Number | Function} [options]  Formatting options. See
 *                                                lib/util/number:format for a
 *                                                description of the available
 *                                                options.
 * @return {String} str
 */
Complex.prototype.format = function format (options) {
  var str = '',
      strRe = number.format(this.re, options),
      strIm = number.format(this.im, options);

  if (this.im == 0) {
    // real value
    str = strRe;
  }
  else if (this.re == 0) {
    // purely complex value
    if (this.im == 1) {
      str = 'i';
    }
    else if (this.im == -1) {
      str = '-i';
    }
    else {
      str = strIm + 'i';
    }
  }
  else {
    // complex value
    if (this.im > 0) {
      if (this.im == 1) {
        str = strRe + ' + i';
      }
      else {
        str = strRe + ' + ' + strIm + 'i';
      }
    }
    else {
      if (this.im == -1) {
        str = strRe + ' - i';
      }
      else {
        str = strRe + ' - ' + strIm.substring(1) + 'i';
      }
    }
  }

  return str;
};

/**
 * Get a string representation of the complex number.
 * @return {String} str
 */
Complex.prototype.toString = function toString () {
  return this.format();
};

// exports
module.exports = Complex;

// to trick my IDE which doesn't get it
exports.isComplex = Complex.isComplex;
exports.parse = Complex.parse;

},{"../util/index":212}],203:[function(require,module,exports){
var util = require('../util/index'),
    object = util.object,
    string = util.string;

/**
 * Documentation object
 * @param {Object} math The math.js namespace
 * @param {Object} doc  Object containing properties:
 *                      {String} name
 *                      {String} category
 *                      {String[]} syntax
 *                      {String[]} examples
 *                      {String[]} seealso
 * @constructor
 */
function Help (math, doc) {
  this.math = math;
  this.doc = doc;
}

/**
 * Test whether a value is an instance of Help
 * @param {*} value
 * @return {Boolean} isHelp
 */
Help.isHelp = function isHelp (value) {
  return (value instanceof Help);
};

/**
 * Generate readable description from a Help object
 * @return {String} readableDoc
 * @private
 */
Help.prototype.toString = function () {
  var doc = this.doc || {};
  var desc = '\n';

  if (doc.name) {
    desc += 'Name: ' + doc.name + '\n\n';
  }
  if (doc.category) {
    desc += 'Category: ' + doc.category + '\n\n';
  }
  if (doc.description) {
    desc += 'Description:\n    ' + doc.description + '\n\n';
  }
  if (doc.syntax) {
    desc += 'Syntax:\n    ' + doc.syntax.join('\n    ') + '\n\n';
  }
  if (doc.examples) {
    var parser = this.math.parser();
    desc += 'Examples:\n';
    for (var i = 0; i < doc.examples.length; i++) {
      var expr = doc.examples[i];
      var res;
      try {
        res = parser.eval(expr);
      }
      catch (e) {
        res = e;
      }
      desc += '    ' + expr + '\n';
      if (res && !(res instanceof Help)) {
        desc += '        ' + string.format(res) + '\n';
      }
    }
    desc += '\n';
  }
  if (doc.seealso) {
    desc += 'See also: ' + doc.seealso.join(', ') + '\n';
  }

  return desc;
};

// TODO: implement a toHTML function in Help

/**
 * Export the help object to JSON
 */
Help.prototype.toJSON = function () {
  return object.extend({}, this.doc);
};

// exports
module.exports = Help;

// to trick my IDE which doesn't get it
exports.isHelp = Help.isHelp;

},{"../util/index":212}],204:[function(require,module,exports){
var util = require('../util/index'),

    Range = require('./Range'),

    number = util.number,

    isNumber = number.isNumber,
    isInteger = number.isInteger,
    isArray = Array.isArray,
    validateIndex = util.array.validateIndex;

/**
 * @Constructor Index
 * Create an index. An Index can store ranges having start, step, and end
 * for multiple dimensions.
 * Matrix.get, Matrix.set, and math.subset accept an Index as input.
 *
 * Usage:
 *     var index = new Index(range1, range2, ...);
 *
 * Where each range can be any of:
 *     An array [start, end]
 *     An array [start, end, step]
 *     A number
 *     An instance of Range
 *
 * The parameters start, end, and step must be integer numbers.
 *
 * @param {...*} ranges
 */
function Index(ranges) {
  if (!(this instanceof Index)) {
    throw new SyntaxError(
        'Index constructor must be called with the new operator');
  }

  this._ranges = [];

  for (var i = 0, ii = arguments.length; i < ii; i++) {
    var arg = arguments[i];

    if (arg instanceof Range) {
      this._ranges.push(arg);
    }
    else {
      if (arg) {
        arg = arg.valueOf();
      }

      if (isArray(arg)) {
        this._ranges.push(_createRange(arg));
      }
      else if (isNumber(arg)) {
        this._ranges.push(_createRange([arg, arg + 1]));
      }
      // TODO: implement support for wildcard '*'
      else {
        throw new TypeError('Range expected as Array, Number, or String');
      }
    }
  }
}

/**
 * Parse an argument into a range and validate the range
 * @param {Array} arg  An array with [start: Number, end: Number] and
 *                     optional a third element step:Number
 * @return {Range} range
 * @private
 */
function _createRange(arg) {
  // TODO: make function _createRange simpler/faster

  // test whether all arguments are integers
  var num = arg.length;
  for (var i = 0; i < num; i++) {
    if (!isNumber(arg[i]) || !isInteger(arg[i])) {
      throw new TypeError('Index parameters must be integer numbers');
    }
  }

  switch (arg.length) {
    case 2:
      return new Range(arg[0], arg[1]); // start, end
    case 3:
      return new Range(arg[0], arg[1], arg[2]); // start, end, step
    default:
      // TODO: improve error message
      throw new SyntaxError('Wrong number of arguments in Index (2 or 3 expected)');
  }
}

/**
 * Create a clone of the index
 * @return {Index} clone
 */
Index.prototype.clone = function clone () {
  var index = new Index();
  index._ranges = util.object.clone(this._ranges);
  return index;
};

/**
 * Test whether an object is an Index
 * @param {*} object
 * @return {Boolean} isIndex
 */
Index.isIndex = function isIndex(object) {
  return (object instanceof Index);
};

/**
 * Create an index from an array with ranges/numbers
 * @param {Array.<Array | Number>} ranges
 * @return {Index} index
 * @private
 */
Index.create = function create(ranges) {
  var index = new Index();
  Index.apply(index, ranges);
  return index;
};

/**
 * Retrieve the size of the index, the number of elements for each dimension.
 * @returns {Number[]} size
 */
Index.prototype.size = function size () {
  var size = [];

  for (var i = 0, ii = this._ranges.length; i < ii; i++) {
    var range = this._ranges[i];

    size[i] = range.size()[0];
  }

  return size;
};

/**
 * Get the maximum value for each of the indexes ranges.
 * @returns {Number[]} max
 */
Index.prototype.max = function max () {
  var values = [];

  for (var i = 0, ii = this._ranges.length; i < ii; i++) {
    var range = this._ranges[i];
    values[i] = range.max();
  }

  return values;
};

/**
 * Get the minimum value for each of the indexes ranges.
 * @returns {Number[]} min
 */
Index.prototype.min = function min () {
  var values = [];

  for (var i = 0, ii = this._ranges.length; i < ii; i++) {
    var range = this._ranges[i];

    values[i] = range.min();
  }

  return values;
};

/**
 * Loop over each of the ranges of the index
 * @param {function} callback   Called for each range with a Range as first
 *                              argument, the dimension as second, and the
 *                              index object as third.
 */
Index.prototype.forEach = function forEach(callback) {
  for (var i = 0, ii = this._ranges.length; i < ii; i++) {
    callback(this._ranges[i], i, this);
  }
};

/**
 * Retrieve the range for a given dimension number from the index
 * @param {Number} dim                  Number of the dimension
 * @returns {Range | undefined} range
 */
Index.prototype.range = function range (dim) {
  return this._ranges[dim];
};

/**
 * Test whether this index contains only a single value
 * @return {boolean} isScalar
 */
Index.prototype.isScalar = function isScalar () {
  var size = this.size();

  for (var i = 0, ii = size.length; i < ii; i++) {
    if (size[i] !== 1) {
      return false;
    }
  }

  return true;
};

/**
 * Expand the Index into an array.
 * For example new Index([0,3], [2,7]) returns [[0,1,2], [2,3,4,5,6]]
 * @returns {Array} array
 */
Index.prototype.toArray = function toArray() {
  var array = [];
  for (var i = 0, ii = this._ranges.length; i < ii; i++) {
    var range = this._ranges[i],
        row = [],
        x = range.start,
        end = range.end,
        step = range.step;

    if (step > 0) {
      while (x < end) {
        row.push(x);
        x += step;
      }
    }
    else if (step < 0) {
      while (x > end) {
        row.push(x);
        x += step;
      }
    }

    array.push(row);
  }

  return array;
};

/**
 * Get the primitive value of the Index, a two dimensional array.
 * Equivalent to Index.toArray().
 * @returns {Array} array
 */
Index.prototype.valueOf = Index.prototype.toArray;

/**
 * Get the string representation of the index, for example '[2:6]' or '[0:2:10, 4:7]'
 * @returns {String} str
 */
Index.prototype.toString = function () {
  var strings = [];

  for (var i = 0, ii = this._ranges.length; i < ii; i++) {
    var range = this._ranges[i];
    var str = number.format(range.start);
    if (range.step != 1) {
      str += ':' + number.format(range.step);
    }
    str += ':' + number.format(range.end);
    strings.push(str);
  }

  return '[' + strings.join(',') + ']';
};

// exports
module.exports = Index;

// to trick my IDE which doesn't get it
exports.isIndex = Index.isIndex;
exports.create = Index.create;

},{"../util/index":212,"./Range":206}],205:[function(require,module,exports){
var util = require('../util/index'),
    Index = require('./Index'),

    number = util.number,
    string = util.string,
    array = util.array,
    object = util.object,

    isArray = Array.isArray,
    validateIndex = array.validateIndex;

/**
 * @constructor Matrix
 *
 * A Matrix is a wrapper around an Array. A matrix can hold a multi dimensional
 * array. A matrix can be constructed as:
 *     var matrix = new Matrix(data)
 *
 * Matrix contains the functions to resize, get and set values, get the size,
 * clone the matrix and to convert the matrix to a vector, array, or scalar.
 * Furthermore, one can iterate over the matrix using map and forEach.
 * The internal Array of the Matrix can be accessed using the function valueOf.
 *
 * Example usage:
 *     var matrix = new Matrix([[1, 2], [3, 4]);
 *     matix.size();              // [2, 2]
 *     matrix.resize([3, 2], 5);
 *     matrix.valueOf();          // [[1, 2], [3, 4], [5, 5]]
 *     matrix.subset([1,2])       // 3 (indexes are zero-based)
 *
 * @param {Array | Matrix} [data]    A multi dimensional array
 */
function Matrix(data) {
  if (!(this instanceof Matrix)) {
    throw new SyntaxError(
        'Matrix constructor must be called with the new operator');
  }

  if (data instanceof Matrix) {
    // clone data from a Matrix
    this._data = data.clone()._data;
  }
  else if (isArray(data)) {
    // use array as is
    this._data = data;
  }
  else if (data != null) {
    // unsupported type
    throw new TypeError('Unsupported type of data (' + util.types.type(data) + ')');
  }
  else {
    // nothing provided
    this._data = [];
  }

  // verify the size of the array
  this._size = array.size(this._data);
}

/**
 * Test whether an object is a Matrix
 * @param {*} object
 * @return {Boolean} isMatrix
 */
Matrix.isMatrix = function isMatrix(object) {
  return (object instanceof Matrix);
};

/**
 * Get a subset of the matrix, or replace a subset of the matrix.
 *
 * Usage:
 *     var subset = matrix.subset(index)               // retrieve subset
 *     var value = matrix.subset(index, replacement)   // replace subset
 *
 * @param {Index} index
 * @param {Array | Matrix | *} [replacement]
 * @param {*} [defaultValue]        Default value, filled in on new entries when
 *                                  the matrix is resized. If not provided,
 *                                  new matrix elements will be left undefined.
 */
Matrix.prototype.subset = function subset(index, replacement, defaultValue) {
  switch (arguments.length) {
    case 1:
      return _get(this, index);

    // intentional fall through
    case 2:
    case 3:
      return _set(this, index, replacement, defaultValue);

    default:
      throw new SyntaxError('Wrong number of arguments');
  }
};

/**
 * Get a single element from the matrix.
 * @param {Number[]} index   Zero-based index
 * @return {*} value
 */
Matrix.prototype.get = function get(index) {
  if (!isArray(index)) {
    throw new Error('Array expected');
  }
  if (index.length != this._size.length) {
    throw new RangeError('Dimension mismatch ' +
        '(' + index.length + ' != ' + this._size.length + ')');
  }

  var data = this._data;
  for (var i = 0, ii = index.length; i < ii; i++) {
    var index_i = index[i];
    validateIndex(index_i, data.length);
    data = data[index_i];
  }

  return object.clone(data);
};

/**
 * Replace a single element in the matrix.
 * @param {Number[]} index   Zero-based index
 * @param {*} value
 * @param {*} [defaultValue]        Default value, filled in on new entries when
 *                                  the matrix is resized. If not provided,
 *                                  new matrix elements will be left undefined.
 * @return {Matrix} self
 */
Matrix.prototype.set = function set (index, value, defaultValue) {
  var i, ii;

  // validate input type and dimensions
  if (!isArray(index)) {
    throw new Error('Array expected');
  }
  if (index.length < this._size.length) {
    throw new RangeError('Dimension mismatch ' +
        '(' + index.length + ' < ' + this._size.length + ')');
  }

  // enlarge matrix when needed
  var size = index.map(function (i) {
    return i + 1;
  });
  _fit(this, size, defaultValue);

  // traverse over the dimensions
  var data = this._data;
  for (i = 0, ii = index.length - 1; i < ii; i++) {
    var index_i = index[i];
    validateIndex(index_i, data.length);
    data = data[index_i];
  }

  // set new value
  index_i = index[index.length - 1];
  validateIndex(index_i, data.length);
  data[index_i] = value;

  return this;
};

/**
 * Get a submatrix of this matrix
 * @param {Matrix} matrix
 * @param {Index} index   Zero-based index
 * @private
 */
function _get (matrix, index) {
  if (!(index instanceof Index)) {
    throw new TypeError('Invalid index');
  }

  var isScalar = index.isScalar();
  if (isScalar) {
    // return a scalar
    return matrix.get(index.min());
  }
  else {
    // validate dimensions
    var size = index.size();
    if (size.length != matrix._size.length) {
      throw new RangeError('Dimension mismatch ' +
          '(' + size.length + ' != ' + matrix._size.length + ')');
    }

    // retrieve submatrix
    var submatrix = new Matrix(_getSubmatrix(matrix._data, index, size.length, 0));
    // TODO: more efficient when creating an empty matrix and setting _data and _size manually

    // squeeze matrix output
    while (isArray(submatrix._data) && submatrix._data.length == 1) {
      submatrix._data = submatrix._data[0];
      submatrix._size.shift();
    }

    return submatrix;
  }
}

/**
 * Recursively get a submatrix of a multi dimensional matrix.
 * Index is not checked for correct number of dimensions.
 * @param {Array} data
 * @param {Index} index
 * @param {number} dims   Total number of dimensions
 * @param {number} dim    Current dimension
 * @return {Array} submatrix
 * @private
 */
function _getSubmatrix (data, index, dims, dim) {
  var last = (dim == dims - 1);
  var range = index.range(dim);

  if (last) {
    return range.map(function (i) {
      validateIndex(i, data.length);
      return data[i];
    });
  }
  else {
    return range.map(function (i) {
      validateIndex(i, data.length);
      var child = data[i];
      return _getSubmatrix(child, index, dims, dim + 1);
    });
  }
}

/**
 * Replace a submatrix in this matrix
 * Indexes are zero-based.
 * @param {Matrix} matrix
 * @param {Index} index
 * @param {Matrix | Array | *} submatrix
 * @param {*} [defaultValue]        Default value, filled in on new entries when
 *                                  the matrix is resized. If not provided,
 *                                  new matrix elements will be left undefined.
 * @return {Matrix} matrix
 * @private
 */
function _set (matrix, index, submatrix, defaultValue) {
  if (!(index instanceof Index)) {
    throw new TypeError('Invalid index');
  }

  // get index size and check whether the index contains a single value
  var iSize = index.size(),
      isScalar = index.isScalar();

  // calculate the size of the submatrix, and convert it into an Array if needed
  var sSize;
  if (submatrix instanceof Matrix) {
    sSize = submatrix.size();
    submatrix = submatrix.valueOf();
  }
  else {
    sSize = array.size(submatrix);
  }

  if (isScalar) {
    // set a scalar

    // check whether submatrix is a scalar
    if (sSize.length != 0) {
      throw new TypeError('Scalar value expected');
    }

    matrix.set(index.min(), submatrix, defaultValue);
  }
  else {
    // set a submatrix

    // validate dimensions
    if (iSize.length < matrix._size.length) {
      throw new RangeError('Dimension mismatch ' +
          '(' + iSize.length + ' < ' + matrix._size.length + ')');
    }

    // unsqueeze the submatrix when needed
    for (var i = 0, ii = iSize.length - sSize.length; i < ii; i++) {
      submatrix = [submatrix];
      sSize.unshift(1);
    }

    // check whether the size of the submatrix matches the index size
    if (!object.deepEqual(iSize, sSize)) {
      throw new RangeError('Dimensions mismatch ' +
          '(' + string.format(iSize) + ' != '+ string.format(sSize) + ')');
    }

    // enlarge matrix when needed
    var size = index.max().map(function (i) {
      return i + 1;
    });
    _fit(matrix, size, defaultValue);

    // insert the sub matrix
    var dims = iSize.length,
        dim = 0;
    _setSubmatrix (matrix._data, index, submatrix, dims, dim);
  }

  return matrix;
}

/**
 * Replace a submatrix of a multi dimensional matrix.
 * @param {Array} data
 * @param {Index} index
 * @param {Array} submatrix
 * @param {number} dims   Total number of dimensions
 * @param {number} dim
 * @private
 */
function _setSubmatrix (data, index, submatrix, dims, dim) {
  var last = (dim == dims - 1),
      range = index.range(dim);

  if (last) {
    range.forEach(function (dataIndex, subIndex) {
      validateIndex(dataIndex);
      data[dataIndex] = submatrix[subIndex];
    });
  }
  else {
    range.forEach(function (dataIndex, subIndex) {
      validateIndex(dataIndex);
      _setSubmatrix(data[dataIndex], index, submatrix[subIndex], dims, dim + 1);
    });
  }
}

/**
 * Resize the matrix
 * @param {Number[]} size
 * @param {*} [defaultValue]        Default value, filled in on new entries.
 *                                  If not provided, the matrix elements will
 *                                  be left undefined.
 * @return {Matrix} self            The matrix itself is returned
 */
Matrix.prototype.resize = function resize(size, defaultValue) {
  this._size = object.clone(size);
  this._data = array.resize(this._data, this._size, defaultValue);

  // return the matrix itself
  return this;
};

/**
 * Enlarge the matrix when it is smaller than given size.
 * If the matrix is larger or equal sized, nothing is done.
 * @param {Matrix} matrix           The matrix to be resized
 * @param {Number[]} size
 * @param {*} [defaultValue]        Default value, filled in on new entries.
 *                                  If not provided, the matrix elements will
 *                                  be left undefined.
 * @private
 */
function _fit(matrix, size, defaultValue) {
  if (!isArray(size)) {
    throw new Error('Array expected');
  }

  var newSize = object.clone(matrix._size),
      changed = false;

  // add dimensions when needed
  while (newSize.length < size.length) {
    newSize.unshift(0);
    changed = true;
  }

  // enlarge size when needed
  for (var i = 0, ii = size.length; i < ii; i++) {
    if (size[i] > newSize[i]) {
      newSize[i] = size[i];
      changed = true;
    }
  }

  if (changed) {
    // resize only when size is changed
    matrix.resize(newSize, defaultValue);
  }
}

/**
 * Create a clone of the matrix
 * @return {Matrix} clone
 */
Matrix.prototype.clone = function clone() {
  var matrix = new Matrix();
  matrix._data = object.clone(this._data);
  matrix._size = object.clone(this._size);
  return matrix;
};

/**
 * Retrieve the size of the matrix.
 * @returns {Number[]} size
 */
Matrix.prototype.size = function size() {
  return this._size;
};

/**
 * Create a new matrix with the results of the callback function executed on
 * each entry of the matrix.
 * @param {function} callback   The callback function is invoked with three
 *                              parameters: the value of the element, the index
 *                              of the element, and the Matrix being traversed.
 * @return {Matrix} matrix
 */
Matrix.prototype.map = function map(callback) {
  var me = this;
  var matrix = new Matrix();
  var index = [];
  var recurse = function (value, dim) {
    if (isArray(value)) {
      return value.map(function (child, i) {
        index[dim] = i;
        return recurse(child, dim + 1);
      });
    }
    else {
      return callback(value, index, me);
    }
  };
  matrix._data = recurse(this._data, 0);
  matrix._size = object.clone(this._size);

  return matrix;
};

/**
 * Execute a callback function on each entry of the matrix.
 * @param {function} callback   The callback function is invoked with three
 *                              parameters: the value of the element, the index
 *                              of the element, and the Matrix being traversed.
 */
Matrix.prototype.forEach = function forEach(callback) {
  var me = this;
  var index = [];
  var recurse = function (value, dim) {
    if (isArray(value)) {
      value.forEach(function (child, i) {
        index[dim] = i;
        recurse(child, dim + 1);
      });
    }
    else {
      callback(value, index, me);
    }
  };
  recurse(this._data, 0);
};

/**
 * Create an Array with a copy of the data of the Matrix
 * @returns {Array} array
 */
Matrix.prototype.toArray = function toArray() {
  return object.clone(this._data);
};

/**
 * Get the primitive value of the Matrix: a multidimensional array
 * @returns {Array} array
 */
Matrix.prototype.valueOf = function valueOf() {
  return this._data;
};

/**
 * Get a string representation of the matrix, with optional formatting options.
 * @param {Object | Number | Function} [options]  Formatting options. See
 *                                                lib/util/number:format for a
 *                                                description of the available
 *                                                options.
 * @returns {String} str
 */
Matrix.prototype.format = function format(options) {
  return string.format(this._data, options);
};

/**
 * Get a string representation of the matrix
 * @returns {String} str
 */
Matrix.prototype.toString = function toString() {
  return string.format(this._data);
};

// exports
module.exports = Matrix;

// to trick my IDE which doesn't get it
exports.isMatrix = Matrix.isMatrix;

},{"../util/index":212,"./Index":204}],206:[function(require,module,exports){
var util = require('../util/index'),

    number = util.number,
    string = util.string,
    array = util.array;

/**
 * @constructor Range
 * Create a range. A range has a start, step, and end, and contains functions
 * to iterate over the range.
 *
 * A range can be constructed as:
 *     var range = new Range(start, end);
 *     var range = new Range(start, end, step);
 *
 * To get the result of the range:
 *     range.forEach(function (x) {
 *         console.log(x);
 *     });
 *     range.map(function (x) {
 *         return math.sin(x);
 *     });
 *     range.toArray();
 *
 * Example usage:
 *     var c = new Range(2, 6);         // 2:1:5
 *     c.toArray();                     // [2, 3, 4, 5]
 *     var d = new Range(2, -3, -1);    // 2:-1:-2
 *     d.toArray();                     // [2, 1, 0, -1, -2]
 *
 * @param {Number} start  included lower bound
 * @param {Number} end    excluded upper bound
 * @param {Number} [step] step size, default value is 1
 */
function Range(start, end, step) {
  if (!(this instanceof Range)) {
    throw new SyntaxError(
        'Range constructor must be called with the new operator');
  }

  if (start != null && !number.isNumber(start)) {
    throw new TypeError('Parameter start must be a number');
  }
  if (end != null && !number.isNumber(end)) {
    throw new TypeError('Parameter end must be a number');
  }
  if (step != null && !number.isNumber(step)) {
    throw new TypeError('Parameter step must be a number');
  }

  this.start = (start != null) ? parseFloat(start) : 0;
  this.end   = (end != null) ? parseFloat(end) : 0;
  this.step  = (step != null) ? parseFloat(step) : 1;
}

/**
 * Parse a string into a range,
 * The string contains the start, optional step, and end, separated by a colon.
 * If the string does not contain a valid range, null is returned.
 * For example str='0:2:11'.
 * @param {String} str
 * @return {Range | null} range
 */
Range.parse = function parse (str) {
  if (!string.isString(str)) {
    return null;
  }

  var args = str.split(':');
  var nums = args.map(function (arg) {
    return parseFloat(arg);
  });

  var invalid = nums.some(function (num) {
    return isNaN(num);
  });
  if(invalid) {
    return null;
  }

  switch (nums.length) {
    case 2: return new Range(nums[0], nums[1]);
    case 3: return new Range(nums[0], nums[2], nums[1]);
    default: return null;
  }
};

/**
 * Create a clone of the range
 * @return {Range} clone
 */
Range.prototype.clone = function clone() {
  return new Range(this.start, this.end, this.step);
};

/**
 * Test whether an object is a Range
 * @param {*} object
 * @return {Boolean} isRange
 */
Range.isRange = function isRange(object) {
  return (object instanceof Range);
};

/**
 * Retrieve the size of the range.
 * Returns an array containing one number, the number of elements in the range.
 * @returns {Number[]} size
 */
Range.prototype.size = function size() {
  var len = 0,
      start = this.start,
      step = this.step,
      end = this.end,
      diff = end - start;

  if (number.sign(step) == number.sign(diff)) {
    len = Math.ceil((diff) / step);
  }
  else if (diff == 0) {
    len = 0;
  }

  if (isNaN(len)) {
    len = 0;
  }
  return [len];
};

/**
 * Calculate the minimum value in the range
 * @return {Number | undefined} min
 */
Range.prototype.min = function min () {
  var size = this.size()[0];

  if (size > 0) {
    if (this.step > 0) {
      // positive step
      return this.start;
    }
    else {
      // negative step
      return this.start + (size - 1) * this.step;
    }
  }
  else {
    return undefined;
  }
};

/**
 * Calculate the maximum value in the range
 * @return {Number | undefined} max
 */
Range.prototype.max = function max () {
  var size = this.size()[0];

  if (size > 0) {
    if (this.step > 0) {
      // positive step
      return this.start + (size - 1) * this.step;
    }
    else {
      // negative step
      return this.start;
    }
  }
  else {
    return undefined;
  }
};


/**
 * Execute a callback function for each value in the range.
 * @param {function} callback   The callback method is invoked with three
 *                              parameters: the value of the element, the index
 *                              of the element, and the Matrix being traversed.
 */
Range.prototype.forEach = function forEach(callback) {
  var x = this.start;
  var step = this.step;
  var end = this.end;
  var i = 0;

  if (step > 0) {
    while (x < end) {
      callback(x, i, this);
      x += step;
      i++;
    }
  }
  else if (step < 0) {
    while (x > end) {
      callback(x, i, this);
      x += step;
      i++;
    }
  }
};

/**
 * Execute a callback function for each value in the Range, and return the
 * results as an array
 * @param {function} callback   The callback method is invoked with three
 *                              parameters: the value of the element, the index
 *                              of the element, and the Matrix being traversed.
 * @returns {Array} array
 */
Range.prototype.map = function map(callback) {
  var array = [];
  this.forEach(function (value, index, obj) {
    array[index] = callback(value, index, obj);
  });
  return array;
};

/**
 * Create an Array with a copy of the Ranges data
 * @returns {Array} array
 */
Range.prototype.toArray = function toArray() {
  var array = [];
  this.forEach(function (value, index) {
    array[index] = value;
  });
  return array;
};

/**
 * Get the primitive value of the Range, a one dimensional array
 * @returns {Array} array
 */
Range.prototype.valueOf = function valueOf() {
  // TODO: implement a caching mechanism for range.valueOf()
  return this.toArray();
};

/**
 * Get a string representation of the range, with optional formatting options.
 * Output is formatted as 'start:step:end', for example '2:6' or '0:0.2:11'
 * @param {Object | Number | Function} [options]  Formatting options. See
 *                                                lib/util/number:format for a
 *                                                description of the available
 *                                                options.
 * @returns {String} str
 */
Range.prototype.format = function format(options) {
  var str = number.format(this.start, options);

  if (this.step != 1) {
    str += ':' + number.format(this.step, options);
  }
  str += ':' + number.format(this.end, options);
  return str;
};

/**
 * Get a string representation of the range.
 * @returns {String}
 */
Range.prototype.toString = function toString() {
  return this.format();
};

// exports
module.exports = Range;

// to trick my IDE which doesn't get it
exports.isRange = Range.isRange;
exports.parse = Range.parse;

},{"../util/index":212}],207:[function(require,module,exports){
var util = require('../util/index'),

    number = util.number,
    string = util.string,
    isNumber = util.number.isNumber,
    isString = util.string.isString;

/**
 * @constructor Unit
 *
 * A unit can be constructed in the following ways:
 *     var a = new Unit(value, unit);
 *     var b = new Unit(null, unit);
 *     var c = Unit.parse(str);
 *
 * Example usage:
 *     var a = new Unit(5, 'cm');               // 50 mm
 *     var b = Unit.parse('23 kg');             // 23 kg
 *     var c = math.in(a, new Unit(null, 'm');  // 0.05 m
 *
 * @param {Number} [value]  A value like 5.2
 * @param {String} [unit]   A unit like "cm" or "inch"
 */
function Unit(value, unit) {
  if (!(this instanceof Unit)) {
    throw new Error('Unit constructor must be called with the new operator');
  }

  if (value != null && !isNumber(value)) {
    throw new TypeError('First parameter in Unit constructor must be a number');
  }
  if (unit != null && !isString(unit)) {
    throw new TypeError('Second parameter in Unit constructor must be a string');
  }

  if (unit != null) {
    // find the unit and prefix from the string
    var res = _findUnit(unit);
    if (!res) {
      throw new SyntaxError('String "' + unit + '" is no unit');
    }
    this.unit = res.unit;
    this.prefix = res.prefix;
  }
  else {
    this.unit = UNIT_NONE;
    this.prefix = PREFIX_NONE;  // link to a list with supported prefixes
  }

  if (value != null) {
    this.value = this._normalize(value);
    this.fixPrefix = false;  // is set true by the methods Unit.in and math.in
  }
  else {
    this.value = null;
    this.fixPrefix = true;
  }
}

// private variables and functions for the Unit parser
var text, index, c;

function skipWhitespace() {
  while (c == ' ' || c == '\t') {
    next();
  }
}

function isDigitDot (c) {
  return ((c >= '0' && c <= '9') || c == '.');
}

function isDigit (c) {
  return ((c >= '0' && c <= '9'));
}

function next() {
  index++;
  c = text.charAt(index);
}

function revert(oldIndex) {
  index = oldIndex;
  c = text.charAt(index);
}

function parseNumber () {
  var number = '';
  var oldIndex;
  oldIndex = index;

  if (c == '+') {
    next();
  }
  else if (c == '-') {
    number += c;
    next();
  }

  if (!isDigitDot(c)) {
    // a + or - must be followed by a digit
    revert(oldIndex);
    return null;
  }

  // get number, can have a single dot
  if (c == '.') {
    number += c;
    next();
    if (!isDigit(c)) {
      // this is no legal number, it is just a dot
      revert(oldIndex);
      return null;
    }
  }
  else {
    while (isDigit(c)) {
      number += c;
      next();
    }
    if (c == '.') {
      number += c;
      next();
    }
  }
  while (isDigit(c)) {
    number += c;
    next();
  }

  // check for exponential notation like "2.3e-4" or "1.23e50"
  if (c == 'E' || c == 'e') {
    number += c;
    next();

    if (c == '+' || c == '-') {
      number += c;
      next();
    }

    // Scientific notation MUST be followed by an exponent
    if (!isDigit(c)) {
      // this is no legal number, exponent is missing.
      revert(oldIndex);
      return null;
    }

    while (isDigit(c)) {
      number += c;
      next();
    }
  }

  return number;
}

function parseUnit() {
  var unit = '';

  skipWhitespace();
  while (c && c != ' ' && c != '\t') {
    unit += c;
    next();
  }

  return unit || null;
}

/**
 * Parse a string into a unit. Returns null if the provided string does not
 * contain a valid unit.
 * @param {String} str        A string like "5.2 inch", "4e2 kg"
 * @return {Unit | null} unit
 */
Unit.parse = function parse(str) {
  text = str;
  index = -1;
  c = '';

  if (!isString(text)) {
    return null;
  }

  next();
  skipWhitespace();
  var value = parseNumber();
  var unit;
  if (value) {
    unit = parseUnit();

    next();
    skipWhitespace();
    if (c) {
      // garbage at the end. not good.
      return null;
    }

    if (value && unit) {
      return new Unit(Number(value), unit);
    }
  }
  else {
    unit = parseUnit();

    next();
    skipWhitespace();
    if (c) {
      // garbage at the end. not good.
      return null;
    }

    return new Unit(null, unit)
  }

  return null;
};

/**
 * Test whether value is of type Unit
 * @param {*} value
 * @return {Boolean} isUnit
 */
Unit.isUnit = function isUnit(value) {
  return (value instanceof Unit);
};

/**
 * create a copy of this unit
 * @return {Unit} clone
 */
Unit.prototype.clone = function () {
  var clone = new Unit();

  for (var p in this) {
    if (this.hasOwnProperty(p)) {
      clone[p] = this[p];
    }
  }

  return clone;
};

/**
 * Normalize a value, based on its currently set unit
 * @param {Number} value
 * @return {Number} normalized value
 * @private
 */
Unit.prototype._normalize = function(value) {
  return (value + this.unit.offset) *
      this.unit.value * this.prefix.value;
};

/**
 * Unnormalize a value, based on its currently set unit
 * @param {Number} value
 * @param {Number} [prefixValue]    Optional prefix value to be used
 * @return {Number} unnormalized value
 * @private
 */
Unit.prototype._unnormalize = function (value, prefixValue) {
  if (prefixValue == undefined) {
    return value / this.unit.value / this.prefix.value -
        this.unit.offset;
  }
  else {
    return value / this.unit.value / prefixValue -
        this.unit.offset;
  }
};

/**
 * Find a unit from a string
 * @param {String} str              A string like 'cm' or 'inch'
 * @returns {Object | null} result  When found, an object with fields unit and
 *                                  prefix is returned. Else, null is returned.
 * @private
 */
function _findUnit(str) {
  for (var i = 0, iMax = UNITS.length; i < iMax; i++) {
    var UNIT = UNITS[i];

    if (string.endsWith(str, UNIT.name) ) {
      var prefixLen = (str.length - UNIT.name.length);
      var prefixName = str.substring(0, prefixLen);
      var prefix = UNIT.prefixes[prefixName];
      if (prefix !== undefined) {
        // store unit, prefix, and value
        return {
          unit: UNIT,
          prefix: prefix
        };
      }
    }
  }

  return null;
}

/**
 * Test if the given expression is a unit.
 * The unit can have a prefix but cannot have a value.
 * @param {String} unit   A plain unit without value. Can have prefix, like "cm"
 * @return {Boolean}      true if the given string is a unit
 */
Unit.isPlainUnit = function (unit) {
  return (_findUnit(unit) != null);
};

/**
 * check if this unit has given base unit
 * @param {BASE_UNITS | undefined} base
 */
Unit.prototype.hasBase = function(base) {
  if (this.unit.base === undefined) {
    return (base === undefined);
  }
  return (this.unit.base === base);
};

/**
 * Check if this unit has a base equal to another base
 * @param {Unit} other
 * @return {Boolean} true if equal base
 */
Unit.prototype.equalBase = function(other) {
  return (this.unit.base === other.unit.base);
};

/**
 * Check if this unit equals another unit
 * @param {Unit} other
 * @return {Boolean} true if both units are equal
 */
Unit.prototype.equals = function(other) {
  return (this.equalBase(other) && this.value == other.value);
};

/**
 * Create a clone of this unit with a representation
 * @param {String | Unit} plainUnit   A plain unit, without value. Can have prefix, like "cm"
 * @returns {Unit} unit having fixed, specified unit
 */
Unit.prototype['in'] = function (plainUnit) {
  var other;
  if (isString(plainUnit)) {
    other = new Unit(null, plainUnit);

    if (!this.equalBase(other)) {
      throw new Error('Units do not match');
    }

    other.value = this.value;
    return other;
  }
  else if (plainUnit instanceof Unit) {
    if (!this.equalBase(plainUnit)) {
      throw new Error('Units do not match');
    }
    if (plainUnit.value != null) {
      throw new Error('Cannot convert to a unit with a value');
    }
    if (plainUnit.unit == null) {
      throw new Error('Unit expected on the right hand side of function in');
    }

    other = plainUnit.clone();
    other.value = this.value;
    other.fixPrefix = true;
    return other;
  }
  else {
    throw new Error('String or Unit expected as parameter');
  }
};

/**
 * Return the value of the unit when represented with given plain unit
 * @param {String | Unit} plainUnit    For example 'cm' or 'inch'
 * @return {Number} value
 */
Unit.prototype.toNumber = function (plainUnit) {
  var other = this['in'](plainUnit);
  var prefix = this.fixPrefix ? other._bestPrefix() : other.prefix;
  return other._unnormalize(other.value, prefix.value);
};


/**
 * Get a string representation of the unit.
 * @return {String}
 */
Unit.prototype.toString = function toString() {
  return this.format();
};

/**
 * Get a string representation of the Unit, with optional formatting options.
 * @param {Object | Number | Function} [options]  Formatting options. See
 *                                                lib/util/number:format for a
 *                                                description of the available
 *                                                options.
 * @return {String}
 */
Unit.prototype.format = function format(options) {
  var value,
      str;

  if (!this.fixPrefix) {
    var bestPrefix = this._bestPrefix();
    value = this._unnormalize(this.value, bestPrefix.value);
    str = (this.value != null) ? number.format(value, options) + ' ' : '';
    str += bestPrefix.name + this.unit.name;
  }
  else {
    value = this._unnormalize(this.value);
    str = (this.value != null) ? number.format(value, options) + ' ' : '';
    str += this.prefix.name + this.unit.name;
  }
  return str;
};

/**
 * Calculate the best prefix using current value.
 * @returns {Object} prefix
 * @private
 */
Unit.prototype._bestPrefix = function () {
  // find the best prefix value (resulting in the value of which
  // the absolute value of the log10 is closest to zero,
  // though with a little offset of 1.2 for nicer values: you get a
  // sequence 1mm 100mm 500mm 0.6m 1m 10m 100m 500m 0.6km 1km ...
  var absValue = Math.abs(this.value / this.unit.value);
  var bestPrefix = PREFIX_NONE;
  var bestDiff = Math.abs(
      Math.log(absValue / bestPrefix.value) / Math.LN10 - 1.2);

  var prefixes = this.unit.prefixes;
  for (var p in prefixes) {
    if (prefixes.hasOwnProperty(p)) {
      var prefix = prefixes[p];
      if (prefix.scientific) {
        var diff = Math.abs(
            Math.log(absValue / prefix.value) / Math.LN10 - 1.2);

        if (diff < bestDiff) {
          bestPrefix = prefix;
          bestDiff = diff;
        }
      }
    }
  }

  return bestPrefix;
};

var PREFIXES = {
  'NONE': {
    '': {'name': '', 'value': 1, 'scientific': true}
  },
  'SHORT': {
    '': {'name': '', 'value': 1, 'scientific': true},

    'da': {'name': 'da', 'value': 1e1, 'scientific': false},
    'h': {'name': 'h', 'value': 1e2, 'scientific': false},
    'k': {'name': 'k', 'value': 1e3, 'scientific': true},
    'M': {'name': 'M', 'value': 1e6, 'scientific': true},
    'G': {'name': 'G', 'value': 1e9, 'scientific': true},
    'T': {'name': 'T', 'value': 1e12, 'scientific': true},
    'P': {'name': 'P', 'value': 1e15, 'scientific': true},
    'E': {'name': 'E', 'value': 1e18, 'scientific': true},
    'Z': {'name': 'Z', 'value': 1e21, 'scientific': true},
    'Y': {'name': 'Y', 'value': 1e24, 'scientific': true},

    'd': {'name': 'd', 'value': 1e-1, 'scientific': false},
    'c': {'name': 'c', 'value': 1e-2, 'scientific': false},
    'm': {'name': 'm', 'value': 1e-3, 'scientific': true},
    // 'µ': {'name': 'µ', 'value': 1e-6, 'scientific': true},
    'u': {'name': 'u', 'value': 1e-6, 'scientific': true},
    'n': {'name': 'n', 'value': 1e-9, 'scientific': true},
    'p': {'name': 'p', 'value': 1e-12, 'scientific': true},
    'f': {'name': 'f', 'value': 1e-15, 'scientific': true},
    'a': {'name': 'a', 'value': 1e-18, 'scientific': true},
    'z': {'name': 'z', 'value': 1e-21, 'scientific': true},
    'y': {'name': 'y', 'value': 1e-24, 'scientific': true}
  },
  'LONG': {
    '': {'name': '', 'value': 1, 'scientific': true},

    'deca': {'name': 'deca', 'value': 1e1, 'scientific': false},
    'hecto': {'name': 'hecto', 'value': 1e2, 'scientific': false},
    'kilo': {'name': 'kilo', 'value': 1e3, 'scientific': true},
    'mega': {'name': 'mega', 'value': 1e6, 'scientific': true},
    'giga': {'name': 'giga', 'value': 1e9, 'scientific': true},
    'tera': {'name': 'tera', 'value': 1e12, 'scientific': true},
    'peta': {'name': 'peta', 'value': 1e15, 'scientific': true},
    'exa': {'name': 'exa', 'value': 1e18, 'scientific': true},
    'zetta': {'name': 'zetta', 'value': 1e21, 'scientific': true},
    'yotta': {'name': 'yotta', 'value': 1e24, 'scientific': true},

    'deci': {'name': 'deci', 'value': 1e-1, 'scientific': false},
    'centi': {'name': 'centi', 'value': 1e-2, 'scientific': false},
    'milli': {'name': 'milli', 'value': 1e-3, 'scientific': true},
    'micro': {'name': 'micro', 'value': 1e-6, 'scientific': true},
    'nano': {'name': 'nano', 'value': 1e-9, 'scientific': true},
    'pico': {'name': 'pico', 'value': 1e-12, 'scientific': true},
    'femto': {'name': 'femto', 'value': 1e-15, 'scientific': true},
    'atto': {'name': 'atto', 'value': 1e-18, 'scientific': true},
    'zepto': {'name': 'zepto', 'value': 1e-21, 'scientific': true},
    'yocto': {'name': 'yocto', 'value': 1e-24, 'scientific': true}
  },
  'BINARY_SHORT': {
    '': {'name': '', 'value': 1, 'scientific': true},
    'k': {'name': 'k', 'value': 1024, 'scientific': true},
    'M': {'name': 'M', 'value': Math.pow(1024, 2), 'scientific': true},
    'G': {'name': 'G', 'value': Math.pow(1024, 3), 'scientific': true},
    'T': {'name': 'T', 'value': Math.pow(1024, 4), 'scientific': true},
    'P': {'name': 'P', 'value': Math.pow(1024, 5), 'scientific': true},
    'E': {'name': 'E', 'value': Math.pow(1024, 6), 'scientific': true},
    'Z': {'name': 'Z', 'value': Math.pow(1024, 7), 'scientific': true},
    'Y': {'name': 'Y', 'value': Math.pow(1024, 8), 'scientific': true},

    'Ki': {'name': 'Ki', 'value': 1024, 'scientific': true},
    'Mi': {'name': 'Mi', 'value': Math.pow(1024, 2), 'scientific': true},
    'Gi': {'name': 'Gi', 'value': Math.pow(1024, 3), 'scientific': true},
    'Ti': {'name': 'Ti', 'value': Math.pow(1024, 4), 'scientific': true},
    'Pi': {'name': 'Pi', 'value': Math.pow(1024, 5), 'scientific': true},
    'Ei': {'name': 'Ei', 'value': Math.pow(1024, 6), 'scientific': true},
    'Zi': {'name': 'Zi', 'value': Math.pow(1024, 7), 'scientific': true},
    'Yi': {'name': 'Yi', 'value': Math.pow(1024, 8), 'scientific': true}
  },
  'BINARY_LONG': {
    '': {'name': '', 'value': 1, 'scientific': true},
    'kilo': {'name': 'kilo', 'value': 1024, 'scientific': true},
    'mega': {'name': 'mega', 'value': Math.pow(1024, 2), 'scientific': true},
    'giga': {'name': 'giga', 'value': Math.pow(1024, 3), 'scientific': true},
    'tera': {'name': 'tera', 'value': Math.pow(1024, 4), 'scientific': true},
    'peta': {'name': 'peta', 'value': Math.pow(1024, 5), 'scientific': true},
    'exa': {'name': 'exa', 'value': Math.pow(1024, 6), 'scientific': true},
    'zetta': {'name': 'zetta', 'value': Math.pow(1024, 7), 'scientific': true},
    'yotta': {'name': 'yotta', 'value': Math.pow(1024, 8), 'scientific': true},

    'kibi': {'name': 'kibi', 'value': 1024, 'scientific': true},
    'mebi': {'name': 'mebi', 'value': Math.pow(1024, 2), 'scientific': true},
    'gibi': {'name': 'gibi', 'value': Math.pow(1024, 3), 'scientific': true},
    'tebi': {'name': 'tebi', 'value': Math.pow(1024, 4), 'scientific': true},
    'pebi': {'name': 'pebi', 'value': Math.pow(1024, 5), 'scientific': true},
    'exi': {'name': 'exi', 'value': Math.pow(1024, 6), 'scientific': true},
    'zebi': {'name': 'zebi', 'value': Math.pow(1024, 7), 'scientific': true},
    'yobi': {'name': 'yobi', 'value': Math.pow(1024, 8), 'scientific': true}
  }
};

var PREFIX_NONE = {'name': '', 'value': 1, 'scientific': true};

var BASE_UNITS = {
  'NONE': {},

  'LENGTH': {},               // meter
  'MASS': {},                 // kilogram
  'TIME': {},                 // second
  'CURRENT': {},              // ampere
  'TEMPERATURE': {},          // kelvin
  'LUMINOUS_INTENSITY': {},   // candela
  'AMOUNT_OF_SUBSTANCE': {},  // mole

  'FORCE': {},        // Newton
  'SURFACE': {},      // m2
  'VOLUME': {},       // m3
  'ANGLE': {},        // rad
  'BIT': {}           // bit (digital)
};

BASE_UNIT_NONE = {};

UNIT_NONE = {'name': '', 'base': BASE_UNIT_NONE, 'value': 1, 'offset': 0};

var UNITS = [
  // length
  {'name': 'meter', 'base': BASE_UNITS.LENGTH, 'prefixes': PREFIXES.LONG, 'value': 1, 'offset': 0},
  {'name': 'inch', 'base': BASE_UNITS.LENGTH, 'prefixes': PREFIXES.NONE, 'value': 0.0254, 'offset': 0},
  {'name': 'foot', 'base': BASE_UNITS.LENGTH, 'prefixes': PREFIXES.NONE, 'value': 0.3048, 'offset': 0},
  {'name': 'yard', 'base': BASE_UNITS.LENGTH, 'prefixes': PREFIXES.NONE, 'value': 0.9144, 'offset': 0},
  {'name': 'mile', 'base': BASE_UNITS.LENGTH, 'prefixes': PREFIXES.NONE, 'value': 1609.344, 'offset': 0},
  {'name': 'link', 'base': BASE_UNITS.LENGTH, 'prefixes': PREFIXES.NONE, 'value': 0.201168, 'offset': 0},
  {'name': 'rod', 'base': BASE_UNITS.LENGTH, 'prefixes': PREFIXES.NONE, 'value': 5.029210, 'offset': 0},
  {'name': 'chain', 'base': BASE_UNITS.LENGTH, 'prefixes': PREFIXES.NONE, 'value': 20.1168, 'offset': 0},
  {'name': 'angstrom', 'base': BASE_UNITS.LENGTH, 'prefixes': PREFIXES.NONE, 'value': 1e-10, 'offset': 0},

  {'name': 'm', 'base': BASE_UNITS.LENGTH, 'prefixes': PREFIXES.SHORT, 'value': 1, 'offset': 0},
  //{'name': 'in', 'base': BASE_UNITS.LENGTH, 'prefixes': PREFIXES.NONE, 'value': 0.0254, 'offset': 0}, not supported, In is an operator
  {'name': 'ft', 'base': BASE_UNITS.LENGTH, 'prefixes': PREFIXES.NONE, 'value': 0.3048, 'offset': 0},
  {'name': 'yd', 'base': BASE_UNITS.LENGTH, 'prefixes': PREFIXES.NONE, 'value': 0.9144, 'offset': 0},
  {'name': 'mi', 'base': BASE_UNITS.LENGTH, 'prefixes': PREFIXES.NONE, 'value': 1609.344, 'offset': 0},
  {'name': 'li', 'base': BASE_UNITS.LENGTH, 'prefixes': PREFIXES.NONE, 'value': 0.201168, 'offset': 0},
  {'name': 'rd', 'base': BASE_UNITS.LENGTH, 'prefixes': PREFIXES.NONE, 'value': 5.029210, 'offset': 0},
  {'name': 'ch', 'base': BASE_UNITS.LENGTH, 'prefixes': PREFIXES.NONE, 'value': 20.1168, 'offset': 0},
  {'name': 'mil', 'base': BASE_UNITS.LENGTH, 'prefixes': PREFIXES.NONE, 'value': 0.0000254, 'offset': 0}, // 1/1000 inch

  // Surface
  {'name': 'm2', 'base': BASE_UNITS.SURFACE, 'prefixes': PREFIXES.SHORT, 'value': 1, 'offset': 0},
  {'name': 'sqin', 'base': BASE_UNITS.SURFACE, 'prefixes': PREFIXES.NONE, 'value': 0.00064516, 'offset': 0}, // 645.16 mm2
  {'name': 'sqft', 'base': BASE_UNITS.SURFACE, 'prefixes': PREFIXES.NONE, 'value': 0.09290304, 'offset': 0}, // 0.09290304 m2
  {'name': 'sqyd', 'base': BASE_UNITS.SURFACE, 'prefixes': PREFIXES.NONE, 'value': 0.83612736, 'offset': 0}, // 0.83612736 m2
  {'name': 'sqmi', 'base': BASE_UNITS.SURFACE, 'prefixes': PREFIXES.NONE, 'value': 2589988.110336, 'offset': 0}, // 2.589988110336 km2
  {'name': 'sqrd', 'base': BASE_UNITS.SURFACE, 'prefixes': PREFIXES.NONE, 'value': 25.29295, 'offset': 0}, // 25.29295 m2
  {'name': 'sqch', 'base': BASE_UNITS.SURFACE, 'prefixes': PREFIXES.NONE, 'value': 404.6873, 'offset': 0}, // 404.6873 m2
  {'name': 'sqmil', 'base': BASE_UNITS.SURFACE, 'prefixes': PREFIXES.NONE, 'value': 6.4516e-10, 'offset': 0}, // 6.4516 * 10^-10 m2

  // Volume
  {'name': 'm3', 'base': BASE_UNITS.VOLUME, 'prefixes': PREFIXES.SHORT, 'value': 1, 'offset': 0},
  {'name': 'L', 'base': BASE_UNITS.VOLUME, 'prefixes': PREFIXES.SHORT, 'value': 0.001, 'offset': 0}, // litre
  {'name': 'litre', 'base': BASE_UNITS.VOLUME, 'prefixes': PREFIXES.LONG, 'value': 0.001, 'offset': 0},
  {'name': 'cuin', 'base': BASE_UNITS.VOLUME, 'prefixes': PREFIXES.NONE, 'value': 1.6387064e-5, 'offset': 0}, // 1.6387064e-5 m3
  {'name': 'cuft', 'base': BASE_UNITS.VOLUME, 'prefixes': PREFIXES.NONE, 'value': 0.028316846592, 'offset': 0}, // 28.316 846 592 L
  {'name': 'cuyd', 'base': BASE_UNITS.VOLUME, 'prefixes': PREFIXES.NONE, 'value': 0.764554857984, 'offset': 0}, // 764.554 857 984 L
  {'name': 'teaspoon', 'base': BASE_UNITS.VOLUME, 'prefixes': PREFIXES.NONE, 'value': 0.000005, 'offset': 0}, // 5 mL
  {'name': 'tablespoon', 'base': BASE_UNITS.VOLUME, 'prefixes': PREFIXES.NONE, 'value': 0.000015, 'offset': 0}, // 15 mL
  //{'name': 'cup', 'base': BASE_UNITS.VOLUME, 'prefixes': PREFIXES.NONE, 'value': 0.000240, 'offset': 0}, // 240 mL  // not possible, we have already another cup

  // Liquid volume
  {'name': 'minim', 'base': BASE_UNITS.VOLUME, 'prefixes': PREFIXES.NONE, 'value': 0.00000006161152, 'offset': 0}, // 0.06161152 mL
  {'name': 'fluiddram', 'base': BASE_UNITS.VOLUME, 'prefixes': PREFIXES.NONE, 'value': 0.0000036966911, 'offset': 0},  // 3.696691 mL
  {'name': 'fluidounce', 'base': BASE_UNITS.VOLUME, 'prefixes': PREFIXES.NONE, 'value': 0.00002957353, 'offset': 0}, // 29.57353 mL
  {'name': 'gill', 'base': BASE_UNITS.VOLUME, 'prefixes': PREFIXES.NONE, 'value': 0.0001182941, 'offset': 0}, // 118.2941 mL
  {'name': 'cup', 'base': BASE_UNITS.VOLUME, 'prefixes': PREFIXES.NONE, 'value': 0.0002365882, 'offset': 0}, // 236.5882 mL
  {'name': 'pint', 'base': BASE_UNITS.VOLUME, 'prefixes': PREFIXES.NONE, 'value': 0.0004731765, 'offset': 0}, // 473.1765 mL
  {'name': 'quart', 'base': BASE_UNITS.VOLUME, 'prefixes': PREFIXES.NONE, 'value': 0.0009463529, 'offset': 0}, // 946.3529 mL
  {'name': 'gallon', 'base': BASE_UNITS.VOLUME, 'prefixes': PREFIXES.NONE, 'value': 0.003785412, 'offset': 0}, // 3.785412 L
  {'name': 'beerbarrel', 'base': BASE_UNITS.VOLUME, 'prefixes': PREFIXES.NONE, 'value': 0.1173478, 'offset': 0}, // 117.3478 L
  {'name': 'oilbarrel', 'base': BASE_UNITS.VOLUME, 'prefixes': PREFIXES.NONE, 'value': 0.1589873, 'offset': 0}, // 158.9873 L
  {'name': 'hogshead', 'base': BASE_UNITS.VOLUME, 'prefixes': PREFIXES.NONE, 'value': 0.2384810, 'offset': 0}, // 238.4810 L

  //{'name': 'min', 'base': BASE_UNITS.VOLUME, 'prefixes': PREFIXES.NONE, 'value': 0.00000006161152, 'offset': 0}, // 0.06161152 mL // min is already in use as minute
  {'name': 'fldr', 'base': BASE_UNITS.VOLUME, 'prefixes': PREFIXES.NONE, 'value': 0.0000036966911, 'offset': 0},  // 3.696691 mL
  {'name': 'floz', 'base': BASE_UNITS.VOLUME, 'prefixes': PREFIXES.NONE, 'value': 0.00002957353, 'offset': 0}, // 29.57353 mL
  {'name': 'gi', 'base': BASE_UNITS.VOLUME, 'prefixes': PREFIXES.NONE, 'value': 0.0001182941, 'offset': 0}, // 118.2941 mL
  {'name': 'cp', 'base': BASE_UNITS.VOLUME, 'prefixes': PREFIXES.NONE, 'value': 0.0002365882, 'offset': 0}, // 236.5882 mL
  {'name': 'pt', 'base': BASE_UNITS.VOLUME, 'prefixes': PREFIXES.NONE, 'value': 0.0004731765, 'offset': 0}, // 473.1765 mL
  {'name': 'qt', 'base': BASE_UNITS.VOLUME, 'prefixes': PREFIXES.NONE, 'value': 0.0009463529, 'offset': 0}, // 946.3529 mL
  {'name': 'gal', 'base': BASE_UNITS.VOLUME, 'prefixes': PREFIXES.NONE, 'value': 0.003785412, 'offset': 0}, // 3.785412 L
  {'name': 'bbl', 'base': BASE_UNITS.VOLUME, 'prefixes': PREFIXES.NONE, 'value': 0.1173478, 'offset': 0}, // 117.3478 L
  {'name': 'obl', 'base': BASE_UNITS.VOLUME, 'prefixes': PREFIXES.NONE, 'value': 0.1589873, 'offset': 0}, // 158.9873 L
  //{'name': 'hogshead', 'base': BASE_UNITS.VOLUME, 'prefixes': PREFIXES.NONE, 'value': 0.2384810, 'offset': 0}, // 238.4810 L // TODO: hh?

  // Mass
  {'name': 'g', 'base': BASE_UNITS.MASS, 'prefixes': PREFIXES.SHORT, 'value': 0.001, 'offset': 0},
  {'name': 'gram', 'base': BASE_UNITS.MASS, 'prefixes': PREFIXES.LONG, 'value': 0.001, 'offset': 0},

  {'name': 'ton', 'base': BASE_UNITS.MASS, 'prefixes': PREFIXES.SHORT, 'value': 907.18474, 'offset': 0},
  {'name': 'tonne', 'base': BASE_UNITS.MASS, 'prefixes': PREFIXES.SHORT, 'value': 1000, 'offset': 0},

  {'name': 'grain', 'base': BASE_UNITS.MASS, 'prefixes': PREFIXES.NONE, 'value': 64.79891e-6, 'offset': 0},
  {'name': 'dram', 'base': BASE_UNITS.MASS, 'prefixes': PREFIXES.NONE, 'value': 1.7718451953125e-3, 'offset': 0},
  {'name': 'ounce', 'base': BASE_UNITS.MASS, 'prefixes': PREFIXES.NONE, 'value': 28.349523125e-3, 'offset': 0},
  {'name': 'poundmass', 'base': BASE_UNITS.MASS, 'prefixes': PREFIXES.NONE, 'value': 453.59237e-3, 'offset': 0},
  {'name': 'hundredweight', 'base': BASE_UNITS.MASS, 'prefixes': PREFIXES.NONE, 'value': 45.359237, 'offset': 0},
  {'name': 'stick', 'base': BASE_UNITS.MASS, 'prefixes': PREFIXES.NONE, 'value': 115e-3, 'offset': 0},

  {'name': 'gr', 'base': BASE_UNITS.MASS, 'prefixes': PREFIXES.NONE, 'value': 64.79891e-6, 'offset': 0},
  {'name': 'dr', 'base': BASE_UNITS.MASS, 'prefixes': PREFIXES.NONE, 'value': 1.7718451953125e-3, 'offset': 0},
  {'name': 'oz', 'base': BASE_UNITS.MASS, 'prefixes': PREFIXES.NONE, 'value': 28.349523125e-3, 'offset': 0},
  {'name': 'lbm', 'base': BASE_UNITS.MASS, 'prefixes': PREFIXES.NONE, 'value': 453.59237e-3, 'offset': 0},
  {'name': 'cwt', 'base': BASE_UNITS.MASS, 'prefixes': PREFIXES.NONE, 'value': 45.359237, 'offset': 0},

  // Time
  {'name': 's', 'base': BASE_UNITS.TIME, 'prefixes': PREFIXES.SHORT, 'value': 1, 'offset': 0},
  {'name': 'min', 'base': BASE_UNITS.TIME, 'prefixes': PREFIXES.NONE, 'value': 60, 'offset': 0},
  {'name': 'h', 'base': BASE_UNITS.TIME, 'prefixes': PREFIXES.NONE, 'value': 3600, 'offset': 0},
  {'name': 'seconds', 'base': BASE_UNITS.TIME, 'prefixes': PREFIXES.LONG, 'value': 1, 'offset': 0},
  {'name': 'second', 'base': BASE_UNITS.TIME, 'prefixes': PREFIXES.LONG, 'value': 1, 'offset': 0},
  {'name': 'sec', 'base': BASE_UNITS.TIME, 'prefixes': PREFIXES.LONG, 'value': 1, 'offset': 0},
  {'name': 'minutes', 'base': BASE_UNITS.TIME, 'prefixes': PREFIXES.NONE, 'value': 60, 'offset': 0},
  {'name': 'minute', 'base': BASE_UNITS.TIME, 'prefixes': PREFIXES.NONE, 'value': 60, 'offset': 0},
  {'name': 'hours', 'base': BASE_UNITS.TIME, 'prefixes': PREFIXES.NONE, 'value': 3600, 'offset': 0},
  {'name': 'hour', 'base': BASE_UNITS.TIME, 'prefixes': PREFIXES.NONE, 'value': 3600, 'offset': 0},
  {'name': 'day', 'base': BASE_UNITS.TIME, 'prefixes': PREFIXES.NONE, 'value': 86400, 'offset': 0},
  {'name': 'days', 'base': BASE_UNITS.TIME, 'prefixes': PREFIXES.NONE, 'value': 86400, 'offset': 0},

  // Angles
  {'name': 'rad', 'base': BASE_UNITS.ANGLE, 'prefixes': PREFIXES.NONE, 'value': 1, 'offset': 0},
  {'name': 'deg', 'base': BASE_UNITS.ANGLE, 'prefixes': PREFIXES.NONE, 'value': 0.017453292519943295769236907684888, 'offset': 0},  // deg = rad / (2*pi) * 360 = rad / 0.017453292519943295769236907684888
  {'name': 'grad', 'base': BASE_UNITS.ANGLE, 'prefixes': PREFIXES.NONE, 'value': 0.015707963267948966192313216916399, 'offset': 0}, // grad = rad / (2*pi) * 400  = rad / 0.015707963267948966192313216916399
  {'name': 'cycle', 'base': BASE_UNITS.ANGLE, 'prefixes': PREFIXES.NONE, 'value': 6.2831853071795864769252867665793, 'offset': 0},  // cycle = rad / (2*pi) = rad / 6.2831853071795864769252867665793

  // Electric current
  {'name': 'A', 'base': BASE_UNITS.CURRENT, 'prefixes': PREFIXES.SHORT, 'value': 1, 'offset': 0},
  {'name': 'ampere', 'base': BASE_UNITS.CURRENT, 'prefixes': PREFIXES.LONG, 'value': 1, 'offset': 0},

  // Temperature
  // K(C) = °C + 273.15
  // K(F) = (°F + 459.67) / 1.8
  // K(R) = °R / 1.8
  {'name': 'K', 'base': BASE_UNITS.TEMPERATURE, 'prefixes': PREFIXES.NONE, 'value': 1, 'offset': 0},
  {'name': 'degC', 'base': BASE_UNITS.TEMPERATURE, 'prefixes': PREFIXES.NONE, 'value': 1, 'offset': 273.15},
  {'name': 'degF', 'base': BASE_UNITS.TEMPERATURE, 'prefixes': PREFIXES.NONE, 'value': 1/1.8, 'offset': 459.67},
  {'name': 'degR', 'base': BASE_UNITS.TEMPERATURE, 'prefixes': PREFIXES.NONE, 'value': 1/1.8, 'offset': 0},
  {'name': 'kelvin', 'base': BASE_UNITS.TEMPERATURE, 'prefixes': PREFIXES.NONE, 'value': 1, 'offset': 0},
  {'name': 'celsius', 'base': BASE_UNITS.TEMPERATURE, 'prefixes': PREFIXES.NONE, 'value': 1, 'offset': 273.15},
  {'name': 'fahrenheit', 'base': BASE_UNITS.TEMPERATURE, 'prefixes': PREFIXES.NONE, 'value': 1/1.8, 'offset': 459.67},
  {'name': 'rankine', 'base': BASE_UNITS.TEMPERATURE, 'prefixes': PREFIXES.NONE, 'value': 1/1.8, 'offset': 0},

  // amount of substance
  {'name': 'mol', 'base': BASE_UNITS.AMOUNT_OF_SUBSTANCE, 'prefixes': PREFIXES.NONE, 'value': 1, 'offset': 0},
  {'name': 'mole', 'base': BASE_UNITS.AMOUNT_OF_SUBSTANCE, 'prefixes': PREFIXES.NONE, 'value': 1, 'offset': 0},

  // luminous intensity
  {'name': 'cd', 'base': BASE_UNITS.LUMINOUS_INTENSITY, 'prefixes': PREFIXES.NONE, 'value': 1, 'offset': 0},
  {'name': 'candela', 'base': BASE_UNITS.LUMINOUS_INTENSITY, 'prefixes': PREFIXES.NONE, 'value': 1, 'offset': 0},
  // TODO: units STERADIAN
  //{'name': 'sr', 'base': BASE_UNITS.STERADIAN, 'prefixes': PREFIXES.NONE, 'value': 1, 'offset': 0},
  //{'name': 'steradian', 'base': BASE_UNITS.STERADIAN, 'prefixes': PREFIXES.NONE, 'value': 1, 'offset': 0},

  // Force
  {'name': 'N', 'base': BASE_UNITS.FORCE, 'prefixes': PREFIXES.SHORT, 'value': 1, 'offset': 0},
  {'name': 'newton', 'base': BASE_UNITS.FORCE, 'prefixes': PREFIXES.LONG, 'value': 1, 'offset': 0},
  {'name': 'lbf', 'base': BASE_UNITS.FORCE, 'prefixes': PREFIXES.NONE, 'value': 4.4482216152605, 'offset': 0},
  {'name': 'poundforce', 'base': BASE_UNITS.FORCE, 'prefixes': PREFIXES.NONE, 'value': 4.4482216152605, 'offset': 0},

  // Binary
  {'name': 'b', 'base': BASE_UNITS.BIT, 'prefixes': PREFIXES.BINARY_SHORT, 'value': 1, 'offset': 0},
  {'name': 'bits', 'base': BASE_UNITS.BIT, 'prefixes': PREFIXES.BINARY_LONG, 'value': 1, 'offset': 0},
  {'name': 'B', 'base': BASE_UNITS.BIT, 'prefixes': PREFIXES.BINARY_SHORT, 'value': 8, 'offset': 0},
  {'name': 'bytes', 'base': BASE_UNITS.BIT, 'prefixes': PREFIXES.BINARY_LONG, 'value': 8, 'offset': 0}
];

Unit.PREFIXES = PREFIXES;
Unit.BASE_UNITS = BASE_UNITS;
Unit.UNITS = UNITS;


// exports
module.exports = Unit;

// to trick my IDE which doesn't get it
exports.isUnit = Unit.isUnit;
exports.isPlainUnit = Unit.isPlainUnit;
exports.parse = Unit.parse;

},{"../util/index":212}],208:[function(require,module,exports){
// utility methods for arrays and matrices

var util = require('../util/index'),

    Matrix = require('./Matrix'),

    isArray = util.array.isArray,
    isString = util.string.isString;

/**
 * Convert function arguments to an array. Arguments can have the following
 * signature:
 *     fn()
 *     fn(n)
 *     fn(m, n, p, ...)
 *     fn([m, n, p, ...])
 * @param {...Number | Array | Matrix} args
 * @returns {Array} array
 */
exports.argsToArray = function argsToArray(args) {
  var array;
  if (args.length == 0) {
    // fn()
    array = [];
  }
  else if (args.length == 1) {
    // fn(n)
    // fn([m, n, p, ...])
    array = args[0];
    if (array instanceof Matrix) {
      array = array.valueOf();
    }
    if (!isArray(array)) {
      array = [array];
    }
  }
  else {
    // fn(m, n, p, ...)
    array = Array.prototype.slice.apply(args);
  }
  return array;
};


/**
 * Test whether a value is a collection: an Array or Matrix
 * @param {*} x
 * @returns {boolean} isCollection
 */
exports.isCollection = function isCollection (x) {
  return (isArray(x) || (x instanceof Matrix));
};

/**
 * Execute the callback function element wise for each element in array and any
 * nested array
 * Returns an array with the results
 * @param {Array | Matrix} array
 * @param {function} callback   The callback is called with two parameters:
 *                              value1 and value2, which contain the current
 *                              element of both arrays.
 * @return {Array | Matrix} res
 */
exports.deepMap = function deepMap(array, callback) {
  if (array && (typeof array.map === 'function')) {
    return array.map(function (x) {
      return deepMap(x, callback);
    });
  }
  else {
    return callback(array);
  }
};

/**
 * Execute the callback function element wise for each entry in two given arrays,
 * and for any nested array. Objects can also be scalar objects.
 * Returns an array with the results.
 * @param {Array | Matrix | Object} array1
 * @param {Array | Matrix | Object} array2
 * @param {function} callback   The callback is called with two parameters:
 *                              value1 and value2, which contain the current
 *                              element of both arrays.
 * @return {Array | Matrix} res
 */
exports.deepMap2 = function deepMap2(array1, array2, callback) {
  var res, len, i;

  if (isArray(array1)) {
    if (isArray(array2)) {
      // callback(array, array)
      if (array1.length != array2.length) {
        throw new RangeError('Dimension mismatch ' +
            '(' +  array1.length + ' != ' + array2.length + ')');
      }

      res = [];
      len = array1.length;
      for (i = 0; i < len; i++) {
        res[i] = deepMap2(array1[i], array2[i], callback);
      }
    }
    else if (array2 instanceof Matrix) {
      // callback(array, matrix)
      res = deepMap2(array1, array2.valueOf(), callback);
      return new Matrix(res);
    }
    else {
      // callback(array, object)
      res = [];
      len = array1.length;
      for (i = 0; i < len; i++) {
        res[i] = deepMap2(array1[i], array2, callback);
      }
    }
  }
  else if (array1 instanceof Matrix) {
    if (array2 instanceof Matrix) {
      // callback(matrix, matrix)
      res = deepMap2(array1.valueOf(), array2.valueOf(), callback);
      return new Matrix(res);
    }
    else {
      // callback(matrix, array)
      // callback(matrix, object)
      res = deepMap2(array1.valueOf(), array2, callback);
      return new Matrix(res);
    }
  }
  else {
    if (isArray(array2)) {
      // callback(object, array)
      res = [];
      len = array2.length;
      for (i = 0; i < len; i++) {
        res[i] = deepMap2(array1, array2[i], callback);
      }
    }
    else if (array2 instanceof Matrix) {
      // callback(object, matrix)
      res = deepMap2(array1, array2.valueOf(), callback);
      return new Matrix(res);
    }
    else {
      // callback(object, object)
      res = callback(array1, array2);
    }
  }

  return res;
};

/**
 * Reduce a given matrix or array to a new matrix or
 * array with one less dimension, aplying the given
 * callback in the selected dimension.
 * @param {Array | Matrix} mat
 * @param {Number} dim
 * @param {function} callback
 * @return {Array | Matrix} res
 */
exports.reduce = function reduce (mat, dim, callback) {
	if (mat instanceof Matrix) {
		return new Matrix(_reduce(mat.valueOf(), dim, callback));
	}else {
		return _reduce(mat, dim, callback);
	}
};

/**
 * Recursively reduce a matrix
 * @param {Array} mat
 * @param {Number} dim
 * @param {Function} callback
 * @returns {Array} ret
 * @private
 */
function _reduce(mat, dim, callback){
  var i, ret, val, tran;

	if(dim<=0){
		if( !isArray(mat[0]) ){
			val = mat[0];
			for(i=1; i<mat.length; i++){
				val = callback(val, mat[i]);
			}
			return val;
		}else{
			tran = _switch(mat);
			ret = [];
			for(i=0; i<tran.length; i++){
				ret[i] = _reduce(tran[i], dim-1, callback);
			}
			return ret
		}
	}else{
		ret = [];
		for(i=0; i<mat.length; i++){
			ret[i] = _reduce(mat[i], dim-1, callback);
		}
		return ret;
	}
}

/**
 * Transpose a matrix
 * @param {Array} mat
 * @returns {Array} ret
 * @private
 */
function _switch(mat){
  var I = mat.length;
  var J = mat[0].length;
  var i, j;
  var ret = [];
  for( j=0; j<J; j++) {
    var tmp = [];
    for( i=0; i<I; i++) {
      tmp.push(mat[i][j]);
    }
    ret.push(tmp);
  }
  return ret;
}

/**
 * Recursively loop over all elements in a given multi dimensional array
 * and invoke the callback on each of the elements.
 * @param {Array | Matrix} array
 * @param {function} callback     The callback method is invoked with one
 *                                parameter: the current element in the array
 */
exports.deepForEach = function deepForEach (array, callback) {
  if (array instanceof Matrix) {
    array = array.valueOf();
  }

  for (var i = 0, ii = array.length; i < ii; i++) {
    var value = array[i];

    if (isArray(value)) {
      deepForEach(value, callback);
    }
    else {
      callback(value);
    }
  }
};

},{"../util/index":212,"./Matrix":205}],209:[function(require,module,exports){
module.exports = function (math) {
  var types = require('./../util/types');

  // export the error constructors to namespace math.error.*
  var error = {};
  math.error = error;

  /**
   * Create a TypeError with message:
   *      'Function <fn> does not support a parameter of type <type>';
   * @param {String} name   Function name
   * @param {*} [value1]
   * @param {*...} [value_n]
   * @extends TypeError
   */
  error.UnsupportedTypeError = function UnsupportedTypeError(name, value1, value_n) {
    if (arguments.length == 2) {
      var type1 = math['typeof'](value1);
      this.message = 'Function ' + name + '(' + type1 + ') not supported';
    }
    else if (arguments.length > 2) {
      var values = Array.prototype.splice.call(arguments, 1);
      var types = values.map(function (value) {
        return math['typeof'](value);
      });
      this.message = 'Function ' + name + '(' + types.join(', ') + ') not supported';
    }
    else {
      this.message = 'Unsupported type of argument in function ' + name;
    }
  };

  error.UnsupportedTypeError.prototype = new TypeError();
  error.UnsupportedTypeError.prototype.name = 'UnsupportedTypeError';

  /**
   * Create a syntax error with the message:
   *     'Wrong number of arguments in function <fn> (<count> provided, <min>-<max> expected)'
   * @param {String} name   Function name
   * @param {Number} count  Actual argument count
   * @param {Number} min    Minimum required argument count
   * @param {Number} [max]  Maximum required argument count
   * @extends SyntaxError
   */
  error.ArgumentsError = function ArgumentsError(name, count, min, max) {
    this.message = 'Wrong number of arguments in function ' + name +
        ' (' + count + ' provided, ' +
        min + ((max != undefined) ? ('-' + max) : '') + ' expected)';
  };

  error.ArgumentsError.prototype = new SyntaxError();
  error.ArgumentsError.prototype.name = 'ArgumentError';
};
},{"./../util/types":216}],210:[function(require,module,exports){
var number = require('./number'),
    string = require('./string'),
    object = require('./object'),
    types = require('./types'),
    isArray = Array.isArray;

/**
 * Calculate the size of a multi dimensional array.
 * @param {Array} x
 * @Return {Number[]} size
 * @private
 */
function _size(x) {
  var size = [];

  while (isArray(x)) {
    size.push(x.length);
    x = x[0];
  }

  return size;
}

/**
 * Calculate the size of a multi dimensional array.
 * All elements in the array are checked for matching dimensions using the
 * method validate
 * @param {Array} x
 * @Return {Number[]} size
 * @throws RangeError
 */
exports.size = function size (x) {
  // calculate the size
  var s = _size(x);

  // verify the size
  exports.validate(x, s);
  // TODO: don't validate here? only in a Matrix constructor?

  return s;
};

/**
 * Recursively validate whether each element in a multi dimensional array
 * has a size corresponding to the provided size array.
 * @param {Array} array    Array to be validated
 * @param {Number[]} size  Array with the size of each dimension
 * @param {Number} dim   Current dimension
 * @throws RangeError
 * @private
 */
function _validate(array, size, dim) {
  var i;
  var len = array.length;

  if (len != size[dim]) {
    throw new RangeError('Dimension mismatch (' + len + ' != ' + size[dim] + ')');
  }

  if (dim < size.length - 1) {
    // recursively validate each child array
    var dimNext = dim + 1;
    for (i = 0; i < len; i++) {
      var child = array[i];
      if (!isArray(child)) {
        throw new RangeError('Dimension mismatch ' +
            '(' + (size.length - 1) + ' < ' + size.length + ')');
      }
      _validate(array[i], size, dimNext);
    }
  }
  else {
    // last dimension. none of the childs may be an array
    for (i = 0; i < len; i++) {
      if (isArray(array[i])) {
        throw new RangeError('Dimension mismatch ' +
            '(' + (size.length + 1) + ' > ' + size.length + ')');
      }
    }
  }
}

/**
 * Validate whether each element in a multi dimensional array has
 * a size corresponding to the provided size array.
 * @param {Array} array    Array to be validated
 * @param {Number[]} size  Array with the size of each dimension
 * @throws RangeError
 */
exports.validate = function validate(array, size) {
  var isScalar = (size.length == 0);
  if (isScalar) {
    // scalar
    if (isArray(array)) {
      throw new RangeError('Dimension mismatch (' + array.length + ' != 0)');
    }
  }
  else {
    // array
    _validate(array, size, 0);
  }
};

/**
 * Test whether index is an integer number with index >= 0 and index < length
 * @param {*} index         Zero-based index
 * @param {Number} [length] Length of the array
 */
exports.validateIndex = function validateIndex (index, length) {
  if (!number.isNumber(index) || !number.isInteger(index)) {
    throw new TypeError('Index must be an integer (value: ' + index + ')');
  }
  if (index < 0) {
    throw new RangeError('Index out of range (' + index + ' < 0)');
  }
  if (length !== undefined && index >= length) {
    throw new RangeError('Index out of range (' + index + ' > ' + (length - 1) +  ')');
  }
};

/**
 * Resize a multi dimensional array. The resized array is returned.
 * @param {Array} array         Array to be resized
 * @param {Array.<Number>} size Array with the size of each dimension
 * @param {*} [defaultValue]    Value to be filled in in new entries,
 *                              undefined by default
 * @return {Array} array         The resized array
 */
exports.resize = function resize(array, size, defaultValue) {
  // TODO: add support for scalars, having size=[] ?

  // check the type of the arguments
  if (!isArray(array) || !isArray(size)) {
    throw new TypeError('Array expected');
  }
  if (size.length === 0) {
    throw new Error('Resizing to scalar is not supported');
  }

  // check whether size contains positive integers
  size.forEach(function (value) {
    if (!number.isNumber(value) || !number.isInteger(value) || value < 0) {
      throw new TypeError('Invalid size, must contain positive integers ' +
          '(size: ' + string.format(size) + ')');
    }
  });

  // count the current number of dimensions
  var dims = 1;
  var elem = array[0];
  while (isArray(elem)) {
    dims++;
    elem = elem[0];
  }

  // adjust the number of dimensions when needed
  while (dims < size.length) { // add dimensions
    array = [array];
    dims++;
  }
  while (dims > size.length) { // remove dimensions
    array = array[0];
    dims--;
  }

  // recursively resize the array
  _resize(array, size, 0, defaultValue);

  return array;
};

/**
 * Recursively resize a multi dimensional array
 * @param {Array} array         Array to be resized
 * @param {Number[]} size       Array with the size of each dimension
 * @param {Number} dim          Current dimension
 * @param {*} [defaultValue]    Value to be filled in in new entries,
 *                              undefined by default.
 * @private
 */
function _resize (array, size, dim, defaultValue) {
  if (!isArray(array)) {
    throw Error('Array expected');
  }

  var i, elem,
      oldLen = array.length,
      newLen = size[dim],
      minLen = Math.min(oldLen, newLen);

  // apply new length
  array.length = newLen;

  if (dim < size.length - 1) {
    // non-last dimension
    var dimNext = dim + 1;

    // resize existing child arrays
    for (i = 0; i < minLen; i++) {
      // resize child array
      elem = array[i];
      _resize(elem, size, dimNext, defaultValue);
    }

    // create new child arrays
    for (i = minLen; i < newLen; i++) {
      // get child array
      elem = [];
      array[i] = elem;

      // resize new child array
      _resize(elem, size, dimNext, defaultValue);
    }
  }
  else {
    // last dimension
    if(defaultValue !== undefined) {
      // fill new elements with the default value
      for (i = oldLen; i < newLen; i++) {
        array[i] = object.clone(defaultValue);
      }
    }
  }
}

/**
 * Squeeze a multi dimensional array
 * @param {Array} array
 * @return {Array} array
 * @private
 */
exports.squeeze = function squeeze(array) {
  while(isArray(array) && array.length === 1) {
    array = array[0];
  }

  return array;
};

/**
 * Unsqueeze a multi dimensional array: add dimensions when missing
 * @param {Array} array
 * @param {Number} dims   Number of desired dimensions
 * @return {Array} array
 * @private
 */
exports.unsqueeze = function unsqueeze(array, dims) {
  var size = exports.size(array);

  for (var i = 0, ii = (dims - size.length); i < ii; i++) {
    array = [array];
  }

  return array;
};

/**
 * Test whether an object is an array
 * @param {*} value
 * @return {Boolean} isArray
 */
exports.isArray = isArray;
},{"./number":213,"./object":214,"./string":215,"./types":216}],211:[function(require,module,exports){
/**
 * Test whether value is a Boolean
 * @param {*} value
 * @return {Boolean} isBoolean
 */
exports.isBoolean = function isBoolean(value) {
  return (value instanceof Boolean) || (typeof value == 'boolean');
};

},{}],212:[function(require,module,exports){
exports.array = require('./array');
exports['boolean'] = require('./boolean');
exports.number = require('./number');
exports.object = require('./object');
exports.string = require('./string');
exports.types = require('./types');

},{"./array":210,"./boolean":211,"./number":213,"./object":214,"./string":215,"./types":216}],213:[function(require,module,exports){
var BigNumber = require('bignumber.js');

/**
 * Test whether value is a Number
 * @param {*} value
 * @return {Boolean} isNumber
 */
exports.isNumber = function isNumber(value) {
  return (value instanceof Number) || (typeof value == 'number');
};

/**
 * Check if a number is integer
 * @param {Number | Boolean} value
 * @return {Boolean} isInteger
 */
exports.isInteger = function isInteger(value) {
  return (value == Math.round(value));
  // Note: we use ==, not ===, as we can have Booleans as well
};

/**
 * Calculate the sign of a number
 * @param {Number} x
 * @returns {*}
 */
exports.sign = function sign (x) {
  if (x > 0) {
    return 1;
  }
  else if (x < 0) {
    return -1;
  }
  else {
    return 0;
  }
};

/**
 * Convert a number to a formatted string representation.
 *
 * Syntax:
 *
 *    format(value)
 *    format(value, options)
 *    format(value, precision)
 *    format(value, fn)
 *
 * Where:
 *
 *    {Number} value   The value to be formatted
 *    {Object} options An object with formatting options. Available options:
 *                     {String} notation
 *                         Number notation. Choose from:
 *                         'fixed'          Always use regular number notation.
 *                                          For example '123.40' and '14000000'
 *                         'exponential'    Always use exponential notation.
 *                                          For example '1.234e+2' and '1.4e+7'
 *                         'auto' (default) Regular number notation for numbers
 *                                          having an absolute value between
 *                                          `lower` and `upper` bounds, and uses
 *                                          exponential notation elsewhere.
 *                                          Lower bound is included, upper bound
 *                                          is excluded.
 *                                          For example '123.4' and '1.4e7'.
 *                     {Number} precision   A number between 0 and 16 to round
 *                                          the digits of the number.
 *                                          In case of notations 'exponential' and
 *                                          'auto', `precision` defines the total
 *                                          number of significant digits returned
 *                                          and is undefined by default.
 *                                          In case of notation 'fixed',
 *                                          `precision` defines the number of
 *                                          significant digits after the decimal
 *                                          point, and is 0 by default.
 *                     {Object} exponential An object containing two parameters,
 *                                          {Number} lower and {Number} upper,
 *                                          used by notation 'auto' to determine
 *                                          when to return exponential notation.
 *                                          Default values are `lower=1e-3` and
 *                                          `upper=1e5`.
 *                                          Only applicable for notation `auto`.
 *    {Function} fn    A custom formatting function. Can be used to override the
 *                     built-in notations. Function `fn` is called with `value` as
 *                     parameter and must return a string. Is useful for example to
 *                     format all values inside a matrix in a particular way.
 *
 * Examples:
 *
 *    format(6.4);                                        // '6.4'
 *    format(1240000);                                    // '1.24e6'
 *    format(1/3);                                        // '0.3333333333333333'
 *    format(1/3, 3);                                     // '0.333'
 *    format(21385, 2);                                   // '21000'
 *    format(12.071, {notation: 'fixed'});                // '12'
 *    format(2.3,    {notation: 'fixed', precision: 2});  // '2.30'
 *    format(52.8,   {notation: 'exponential'});          // '5.28e+1'
 *
 * @param {Number | BigNumber} value
 * @param {Object | Function | Number} [options]
 * @return {String} str The formatted value
 */
exports.format = function format(value, options) {
  if (typeof options === 'function') {
    // handle format(value, fn)
    return options(value);
  }

  // handle special cases
  if (value === Infinity) {
    return 'Infinity';
  }
  else if (value === -Infinity) {
    return '-Infinity';
  }
  else if (isNaN(value)) {
    return 'NaN';
  }

  // default values for options
  var notation = 'auto';
  var precision = undefined;

  if (options !== undefined) {
    // determine notation from options
    if (options.notation) {
      notation = options.notation;
    }

    // determine precision from options
    if (options) {
      if (exports.isNumber(options)) {
        precision = options;
      }
      else if (options.precision) {
        precision = options.precision;
      }
    }
  }

  // handle the various notations
  switch (notation) {
    case 'fixed':
      return exports.toFixed(value, precision);

    // TODO: notation 'scientific' is deprecated since version 0.16.0, remove this some day
    case 'scientific':
      throw new Error('Format notation "scientific" is deprecated. Use "exponential" instead.');

    case 'exponential':
      return exports.toExponential(value, precision);

    case 'auto':
      // determine lower and upper bound for exponential notation.
        // TODO: implement support for upper and lower to be BigNumbers themselves
      var lower = 1e-3;
      var upper = 1e5;
      if (options && options.exponential) {
        if (options.exponential.lower !== undefined) {
          lower = options.exponential.lower;
        }
        if (options.exponential.upper !== undefined) {
          upper = options.exponential.upper;
        }
      }
      else if (options && options.scientific) {
        // TODO: 'options.scientific' is deprecated since version 0.16.0, remove this some day
        throw new Error('options.scientific is deprecated, use options.exponential instead.');
      }

      // adjust BigNumber configuration
      var isBigNumber = value instanceof BigNumber;
      if (isBigNumber) {
        var oldScientific = BigNumber.config().EXPONENTIAL_AT;
        BigNumber.config({
          EXPONENTIAL_AT: [
            Math.round(Math.log(lower) / Math.LN10),
            Math.round(Math.log(upper) / Math.LN10)
          ]
        });
      }

      // handle special case zero
      if (_isZero(value)) {
        return '0';
      }

      // determine whether or not to output exponential notation
      var str;
      if (_isBetween(value, lower, upper)) {
        // normal number notation
        if (isBigNumber) {
          str = new BigNumber(value.toPrecision(precision)).toString();
        }
        else { // Number
          // Note: IE7 does not allow value.toPrecision(undefined)
          var valueStr = precision ?
              value.toPrecision(Math.min(precision, 21)) :
              value.toPrecision();
          str = parseFloat(valueStr) + '';
        }
      }
      else {
        // exponential notation
        str = exports.toExponential(value, precision);
      }

      // restore BigNumber configuration
      if (isBigNumber) {
        BigNumber.config({EXPONENTIAL_AT: oldScientific});
      }

      // remove trailing zeros after the decimal point
      return str.replace(/((\.\d*?)(0+))($|e)/, function () {
        var digits = arguments[2];
        var e = arguments[4];
        return (digits !== '.') ? digits + e : e;
      });

    default:
      throw new Error('Unknown notation "' + notation + '". ' +
          'Choose "auto", "exponential", or "fixed".');
  }
};

/**
 * Test whether a value is zero
 * @param {Number | BigNumber} value
 * @return {boolean} isZero
 * @private
 */
function _isZero (value) {
  return (value instanceof BigNumber) ? value.isZero() : (value === 0);
}

/**
 * Test whether a value is inside a range:
 *
 *   lower >= value < upper
 *
 * @param {Number | BigNumber} value
 * @param {Number} lower  Included lower bound
 * @param {Number} upper  Excluded upper bound
 * @return {boolean} isBetween
 * @private
 */
function _isBetween(value, lower, upper) {
  var abs;
  if (value instanceof BigNumber) {
    abs = value.abs();
    return (abs.gte(lower) && abs.lt(upper));
  }
  else {
    abs = Math.abs(value);
    return (abs >= lower && abs < upper);
  }
}

/**
 * Format a number in exponential notation. Like '1.23e+5', '2.3e+0', '3.500e-3'
 * @param {Number | BigNumber} value
 * @param {Number} [precision]  Number of digits in formatted output.
 *                              If not provided, the maximum available digits
 *                              is used.
 * @returns {string} str
 */
exports.toExponential = function toExponential (value, precision) {
  if (precision !== undefined) {
    if (value instanceof BigNumber) {
      return value.toExponential(precision - 1);
    }
    else { // Number
      return value.toExponential(Math.min(precision - 1, 20));
    }
  }
  else {
    return value.toExponential();
  }
};

/**
 * Format a number with fixed notation.
 * @param {Number | BigNumber} value
 * @param {Number} [precision=0]        Optional number of decimals after the
 *                                      decimal point. Zero by default.
 */
exports.toFixed = function toFixed (value, precision) {
  if (value instanceof BigNumber) {
    return value.toFixed(precision || 0);
    // Note: the (precision || 0) is needed as the toFixed of BigNumber has an
    // undefined default precision instead of 0.
  }
  else { // Number
    return value.toFixed(Math.min(precision, 20));
  }
};

/**
 * Count the number of significant digits of a number.
 *
 * For example:
 *   2.34 returns 3
 *   0.0034 returns 2
 *   120.5e+3 returns 4
 *
 * @param {Number} value
 * @return {Number} digits   Number of significant digits
 */
exports.digits = function digits (value) {
  return value
      .toExponential()
      .replace(/e[\+\-0-9]*$/, '')  // remove exponential notation
      .replace( /^0\.0*|\./, '')    // remove decimal point and leading zeros
      .length
};

/**
 * Convert a Number in to a BigNumber. If the number has 15 or mor significant
 * digits, the Number cannot be converted to BigNumber and will return the
 * original number.
 * @param {Number} number
 * @return {BigNumber | Number} bignumber
 */
exports.toBigNumber = function toBigNumber (number) {
  if (exports.digits(number) > 15) {
    return number;
  }
  else {
    return new BigNumber(number);
  }
};

/**
 * Convert a BigNumber into a Number. If the number is out of range, it will
 * get the value Infinity or 0.
 * @param {BigNumber} bignumber
 * @return {Number} number
 */
exports.toNumber = function toNumber (bignumber) {
  return parseFloat(bignumber.valueOf());
};

},{"bignumber.js":217}],214:[function(require,module,exports){
/**
 * Clone an object
 *
 *     clone(x)
 *
 * Can clone any primitive type, array, and object.
 * If x has a function clone, this function will be invoked to clone the object.
 *
 * @param {*} x
 * @return {*} clone
 */
exports.clone = function clone(x) {
  var type = typeof x;

  // immutable primitive types
  if (type === 'number' || type === 'string' || type === 'boolean' ||
      x === null || x === undefined) {
    return x;
  }

  // use clone function of the object when available
  if (typeof x.clone === 'function') {
    return x.clone();
  }

  // array
  if (Array.isArray(x)) {
    return x.map(function (value) {
      return clone(value);
    });
  }

  // object
  if (x instanceof Object) {
    var m = {};
    for (var key in x) {
      if (x.hasOwnProperty(key)) {
        m[key] = clone(x[key]);
      }
    }
    return x;
  }

  // this should never happen
  throw new TypeError('Cannot clone ' + x);
};

/**
 * Extend object a with the properties of object b
 * @param {Object} a
 * @param {Object} b
 * @return {Object} a
 */
exports.extend = function extend (a, b) {
  for (var prop in b) {
    if (b.hasOwnProperty(prop)) {
      a[prop] = b[prop];
    }
  }
  return a;
};

/**
 * Deep extend an object a with the properties of object b
 * @param {Object} a
 * @param {Object} b
 * @returns {Object}
 */
exports.deepExtend = function deepExtend (a, b) {
  for (var prop in b) {
    if (b.hasOwnProperty(prop)) {
      if (b[prop] && b[prop].constructor === Object) {
        if (a[prop] === undefined) {
          a[prop] = {};
        }
        if (a[prop].constructor === Object) {
          deepExtend(a[prop], b[prop]);
        }
        else {
          a[prop] = b[prop];
        }
      } else {
        a[prop] = b[prop];
      }
    }
  }
  return a;
};

/**
 * Deep test equality of all fields in two pairs of arrays or objects.
 * @param {Array | Object} a
 * @param {Array | Object} b
 * @returns {boolean}
 */
exports.deepEqual = function deepEqual (a, b) {
  var prop, i, len;
  if (Array.isArray(a)) {
    if (!Array.isArray(b)) {
      return false;
    }

    if (a.length != b.length) {
      return false;
    }

    for (i = 0, len = a.length; i < len; i++) {
      if (!exports.deepEqual(a[i], b[i])) {
        return false;
      }
    }
    return true;
  }
  else if (a instanceof Object) {
    if (Array.isArray(b) || !(b instanceof Object)) {
      return false;
    }

    for (prop in a) {
      if (a.hasOwnProperty(prop)) {
        if (!exports.deepEqual(a[prop], b[prop])) {
          return false;
        }
      }
    }
    for (prop in b) {
      if (b.hasOwnProperty(prop)) {
        if (!exports.deepEqual(a[prop], b[prop])) {
          return false;
        }
      }
    }
    return true;
  }
  else {
    return (a == b);
  }
};

},{}],215:[function(require,module,exports){
var number = require('./number'),
    BigNumber = require('bignumber.js');

/**
 * Test whether value is a String
 * @param {*} value
 * @return {Boolean} isString
 */
exports.isString = function isString(value) {
  return (value instanceof String) || (typeof value == 'string');
};

/**
 * Check if a text ends with a certain string.
 * @param {String} text
 * @param {String} search
 */
exports.endsWith = function endsWith(text, search) {
  var start = text.length - search.length;
  var end = text.length;
  return (text.substring(start, end) === search);
};

/**
 * Format a value of any type into a string.
 *
 * Usage:
 *     math.format(value)
 *     math.format(value, precision)
 *
 * If value is a function, the returned string is 'function' unless the function
 * has a property `description`, in that case this properties value is returned.
 *
 * Example usage:
 *     math.format(2/7);                // '0.2857142857142857'
 *     math.format(math.pi, 3);         // '3.14'
 *     math.format(new Complex(2, 3));  // '2 + 3i'
 *     math.format('hello');            // '"hello"'
 *
 * @param {*} value             Value to be stringified
 * @param {Object | Number | Function} [options]  Formatting options. See
 *                                                lib/util/number:format for a
 *                                                description of the available
 *                                                options.
 * @return {String} str
 */
exports.format = function format(value, options) {
  if (number.isNumber(value) || value instanceof BigNumber) {
    return number.format(value, options);
  }

  if (Array.isArray(value)) {
    return formatArray(value, options);
  }

  if (exports.isString(value)) {
    return '"' + value + '"';
  }

  if (typeof value === 'function') {
    return value.syntax ? value.syntax + '' : 'function';
  }

  if (value instanceof Object) {
    if (typeof value.format === 'function') {
      return value.format(options);
    }
    else {
      return value.toString();
    }
  }

  return String(value);
};

/**
 * Recursively format an n-dimensional matrix
 * Example output: "[[1, 2], [3, 4]]"
 * @param {Array} array
 * @param {Object | Number | Function} [options]  Formatting options. See
 *                                                lib/util/number:format for a
 *                                                description of the available
 *                                                options.
 * @returns {String} str
 */
function formatArray (array, options) {
  if (Array.isArray(array)) {
    var str = '[';
    var len = array.length;
    for (var i = 0; i < len; i++) {
      if (i != 0) {
        str += ', ';
      }
      str += formatArray(array[i], options);
    }
    str += ']';
    return str;
  }
  else {
    return exports.format(array, options);
  }
}

},{"./number":213,"bignumber.js":217}],216:[function(require,module,exports){
/**
 * Determine the type of a variable
 *
 *     typeof(x)
 *
 * @param {*} x
 * @return {String} type  Lower case type, for example 'number', 'string',
 *                        'array', 'date'.
 */
exports.type = function type (x) {
  var type = typeof x;

  if (type === 'object') {
    if (x === null) {
      return 'null';
    }
    if (x instanceof Boolean) {
      return 'boolean';
    }
    if (x instanceof Number) {
      return 'number';
    }
    if (x instanceof String) {
      return 'string';
    }
    if (Array.isArray(x)) {
      return 'array';
    }
    if (x instanceof Date) {
      return 'date';
    }
  }

  return type;
};

},{}],217:[function(require,module,exports){
/* bignumber.js v1.3.0 https://github.com/MikeMcl/bignumber.js/LICENCE */

/*jslint ass: true, bitwise: true, eqeq: true, plusplus: true, sub: true, white: true, maxerr: 500 */
/*global module, define */

;(function ( global ) {
    'use strict';

    /*
      bignumber.js v1.3.0
      A JavaScript library for arbitrary-precision arithmetic.
      https://github.com/MikeMcl/bignumber.js
      Copyright (c) 2012 Michael Mclaughlin <M8ch88l@gmail.com>
      MIT Expat Licence
    */

    /*********************************** DEFAULTS ************************************/

    /*
     * The default values below must be integers within the stated ranges (inclusive).
     * Most of these values can be changed during run-time using BigNumber.config().
     */

    /*
     * The limit on the value of DECIMAL_PLACES, TO_EXP_NEG, TO_EXP_POS, MIN_EXP,
     * MAX_EXP, and the argument to toFixed, toPrecision and toExponential, beyond
     * which an exception is thrown (if ERRORS is true).
     */
    var MAX = 1E9,                                   // 0 to 1e+9

        // Limit of magnitude of exponent argument to toPower.
        MAX_POWER = 1E6,                             // 1 to 1e+6

        // The maximum number of decimal places for operations involving division.
        DECIMAL_PLACES = 20,                         // 0 to MAX

        /*
         * The rounding mode used when rounding to the above decimal places, and when
         * using toFixed, toPrecision and toExponential, and round (default value).
         * UP         0 Away from zero.
         * DOWN       1 Towards zero.
         * CEIL       2 Towards +Infinity.
         * FLOOR      3 Towards -Infinity.
         * HALF_UP    4 Towards nearest neighbour. If equidistant, up.
         * HALF_DOWN  5 Towards nearest neighbour. If equidistant, down.
         * HALF_EVEN  6 Towards nearest neighbour. If equidistant, towards even neighbour.
         * HALF_CEIL  7 Towards nearest neighbour. If equidistant, towards +Infinity.
         * HALF_FLOOR 8 Towards nearest neighbour. If equidistant, towards -Infinity.
         */
        ROUNDING_MODE = 4,                           // 0 to 8

        // EXPONENTIAL_AT : [TO_EXP_NEG , TO_EXP_POS]

        // The exponent value at and beneath which toString returns exponential notation.
        // Number type: -7
        TO_EXP_NEG = -7,                             // 0 to -MAX

        // The exponent value at and above which toString returns exponential notation.
        // Number type: 21
        TO_EXP_POS = 21,                             // 0 to MAX

        // RANGE : [MIN_EXP, MAX_EXP]

        // The minimum exponent value, beneath which underflow to zero occurs.
        // Number type: -324  (5e-324)
        MIN_EXP = -MAX,                              // -1 to -MAX

        // The maximum exponent value, above which overflow to Infinity occurs.
        // Number type:  308  (1.7976931348623157e+308)
        MAX_EXP = MAX,                               // 1 to MAX

        // Whether BigNumber Errors are ever thrown.
        // CHANGE parseInt to parseFloat if changing ERRORS to false.
        ERRORS = true,                               // true or false
        parse = parseInt,                            // parseInt or parseFloat

    /***********************************************************************************/

        P = BigNumber.prototype,
        DIGITS = '0123456789abcdefghijklmnopqrstuvwxyzABCDEFGHIJKLMNOPQRSTUVWXYZ$_',
        outOfRange,
        id = 0,
        isValid = /^-?(\d+(\.\d*)?|\.\d+)(e[+-]?\d+)?$/i,
        trim = String.prototype.trim || function () {return this.replace(/^\s+|\s+$/g, '')},
        ONE = BigNumber(1);


    // CONSTRUCTOR


    /*
     * The exported function.
     * Create and return a new instance of a BigNumber object.
     *
     * n {number|string|BigNumber} A numeric value.
     * [b] {number} The base of n. Integer, 2 to 64 inclusive.
     */
    function BigNumber( n, b ) {
        var e, i, isNum, digits, valid, orig,
            x = this;

        // Enable constructor usage without new.
        if ( !(x instanceof BigNumber) ) {
            return new BigNumber( n, b )
        }

        // Duplicate.
        if ( n instanceof BigNumber ) {
            id = 0;

            // e is undefined.
            if ( b !== e ) {
                n += ''
            } else {
                x['s'] = n['s'];
                x['e'] = n['e'];
                x['c'] = ( n = n['c'] ) ? n.slice() : n;
                return;
            }
        }

        // If number, check if minus zero.
        if ( typeof n != 'string' ) {
            n = ( isNum = typeof n == 'number' ||
                Object.prototype.toString.call(n) == '[object Number]' ) &&
                    n === 0 && 1 / n < 0 ? '-0' : n + '';
        }

        orig = n;

        if ( b === e && isValid.test(n) ) {

            // Determine sign.
            x['s'] = n.charAt(0) == '-' ? ( n = n.slice(1), -1 ) : 1;

        // Either n is not a valid BigNumber or a base has been specified.
        } else {

            // Enable exponential notation to be used with base 10 argument.
            // Ensure return value is rounded to DECIMAL_PLACES as with other bases.
            if ( b == 10 ) {

                return setMode( n, DECIMAL_PLACES, ROUNDING_MODE );
            }

            n = trim.call(n).replace( /^\+(?!-)/, '' );

            x['s'] = n.charAt(0) == '-' ? ( n = n.replace( /^-(?!-)/, '' ), -1 ) : 1;

            if ( b != null ) {

                if ( ( b == (b | 0) || !ERRORS ) &&
                  !( outOfRange = !( b >= 2 && b < 65 ) ) ) {

                    digits = '[' + DIGITS.slice( 0, b = b | 0 ) + ']+';

                    // Before non-decimal number validity test and base conversion
                    // remove the `.` from e.g. '1.', and replace e.g. '.1' with '0.1'.
                    n = n.replace( /\.$/, '' ).replace( /^\./, '0.' );

                    // Any number in exponential form will fail due to the e+/-.
                    if ( valid = new RegExp(
                      '^' + digits + '(?:\\.' + digits + ')?$', b < 37 ? 'i' : '' ).test(n) ) {

                        if ( isNum ) {

                            if ( n.replace( /^0\.0*|\./, '' ).length > 15 ) {

                                // 'new BigNumber() number type has more than 15 significant digits: {n}'
                                ifExceptionsThrow( orig, 0 );
                            }

                            // Prevent later check for length on converted number.
                            isNum = !isNum;
                        }
                        n = convert( n, 10, b, x['s'] );

                    } else if ( n != 'Infinity' && n != 'NaN' ) {

                        // 'new BigNumber() not a base {b} number: {n}'
                        ifExceptionsThrow( orig, 1, b );
                        n = 'NaN';
                    }
                } else {

                    // 'new BigNumber() base not an integer: {b}'
                    // 'new BigNumber() base out of range: {b}'
                    ifExceptionsThrow( b, 2 );

                    // Ignore base.
                    valid = isValid.test(n);
                }
            } else {
                valid = isValid.test(n);
            }

            if ( !valid ) {

                // Infinity/NaN
                x['c'] = x['e'] = null;

                // NaN
                if ( n != 'Infinity' ) {

                    // No exception on NaN.
                    if ( n != 'NaN' ) {

                        // 'new BigNumber() not a number: {n}'
                        ifExceptionsThrow( orig, 3 );
                    }
                    x['s'] = null;
                }
                id = 0;

                return;
            }
        }

        // Decimal point?
        if ( ( e = n.indexOf('.') ) > -1 ) {
            n = n.replace( '.', '' );
        }

        // Exponential form?
        if ( ( i = n.search( /e/i ) ) > 0 ) {

            // Determine exponent.
            if ( e < 0 ) {
                e = i;
            }
            e += +n.slice( i + 1 );
            n = n.substring( 0, i );

        } else if ( e < 0 ) {

            // Integer.
            e = n.length;
        }

        // Determine leading zeros.
        for ( i = 0; n.charAt(i) == '0'; i++ ) {
        }

        b = n.length;

        // Disallow numbers with over 15 significant digits if number type.
        if ( isNum && b > 15 && n.slice(i).length > 15 ) {

            // 'new BigNumber() number type has more than 15 significant digits: {n}'
            ifExceptionsThrow( orig, 0 );
        }
        id = 0;

        // Overflow?
        if ( ( e -= i + 1 ) > MAX_EXP ) {

            // Infinity.
            x['c'] = x['e'] = null;

        // Zero or underflow?
        } else if ( i == b || e < MIN_EXP ) {

            // Zero.
            x['c'] = [ x['e'] = 0 ];
        } else {

            // Determine trailing zeros.
            for ( ; n.charAt(--b) == '0'; ) {
            }

            x['e'] = e;
            x['c'] = [];

            // Convert string to array of digits (without leading and trailing zeros).
            for ( e = 0; i <= b; x['c'][e++] = +n.charAt(i++) ) {
            }
        }
    }


    // CONSTRUCTOR PROPERTIES/METHODS


    BigNumber['ROUND_UP'] = 0;
    BigNumber['ROUND_DOWN'] = 1;
    BigNumber['ROUND_CEIL'] = 2;
    BigNumber['ROUND_FLOOR'] = 3;
    BigNumber['ROUND_HALF_UP'] = 4;
    BigNumber['ROUND_HALF_DOWN'] = 5;
    BigNumber['ROUND_HALF_EVEN'] = 6;
    BigNumber['ROUND_HALF_CEIL'] = 7;
    BigNumber['ROUND_HALF_FLOOR'] = 8;


    /*
     * Configure infrequently-changing library-wide settings.
     *
     * Accept an object or an argument list, with one or many of the following
     * properties or parameters respectively:
     * [ DECIMAL_PLACES [, ROUNDING_MODE [, EXPONENTIAL_AT [, RANGE [, ERRORS ]]]]]
     *
     * E.g.
     * BigNumber.config(20, 4) is equivalent to
     * BigNumber.config({ DECIMAL_PLACES : 20, ROUNDING_MODE : 4 })
     * Ignore properties/parameters set to null or undefined.
     *
     * Return an object with the properties current values.
     */
    BigNumber['config'] = function () {
        var v, p,
            i = 0,
            r = {},
            a = arguments,
            o = a[0],
            c = 'config',
            inRange = function ( n, lo, hi ) {
              return !( ( outOfRange = n < lo || n > hi ) ||
                parse(n) != n && n !== 0 );
            },
            has = o && typeof o == 'object'
              ? function () {if ( o.hasOwnProperty(p) ) return ( v = o[p] ) != null}
              : function () {if ( a.length > i ) return ( v = a[i++] ) != null};

        // [DECIMAL_PLACES] {number} Integer, 0 to MAX inclusive.
        if ( has( p = 'DECIMAL_PLACES' ) ) {

            if ( inRange( v, 0, MAX ) ) {
                DECIMAL_PLACES = v | 0;
            } else {

                // 'config() DECIMAL_PLACES not an integer: {v}'
                // 'config() DECIMAL_PLACES out of range: {v}'
                ifExceptionsThrow( v, p, c );
            }
        }
        r[p] = DECIMAL_PLACES;

        // [ROUNDING_MODE] {number} Integer, 0 to 8 inclusive.
        if ( has( p = 'ROUNDING_MODE' ) ) {

            if ( inRange( v, 0, 8 ) ) {
                ROUNDING_MODE = v | 0;
            } else {

                // 'config() ROUNDING_MODE not an integer: {v}'
                // 'config() ROUNDING_MODE out of range: {v}'
                ifExceptionsThrow( v, p, c );
            }
        }
        r[p] = ROUNDING_MODE;

        /*
         * [EXPONENTIAL_AT] {number|number[]} Integer, -MAX to MAX inclusive or
         * [ integer -MAX to 0 inclusive, 0 to MAX inclusive ].
         */
        if ( has( p = 'EXPONENTIAL_AT' ) ) {

            if ( inRange( v, -MAX, MAX ) ) {
                TO_EXP_NEG = -( TO_EXP_POS = ~~( v < 0 ? -v : +v ) );
            } else if ( !outOfRange && v && inRange( v[0], -MAX, 0 ) &&
              inRange( v[1], 0, MAX ) ) {
                TO_EXP_NEG = ~~v[0];
                TO_EXP_POS = ~~v[1];
            } else {

                // 'config() EXPONENTIAL_AT not an integer or not [integer, integer]: {v}'
                // 'config() EXPONENTIAL_AT out of range or not [negative, positive: {v}'
                ifExceptionsThrow( v, p, c, 1 );
            }
        }
        r[p] = [ TO_EXP_NEG, TO_EXP_POS ];

        /*
         * [RANGE][ {number|number[]} Non-zero integer, -MAX to MAX inclusive or
         * [ integer -MAX to -1 inclusive, integer 1 to MAX inclusive ].
         */
        if ( has( p = 'RANGE' ) ) {

            if ( inRange( v, -MAX, MAX ) && ~~v ) {
                MIN_EXP = -( MAX_EXP = ~~( v < 0 ? -v : +v ) );
            } else if ( !outOfRange && v && inRange( v[0], -MAX, -1 ) &&
              inRange( v[1], 1, MAX ) ) {
                MIN_EXP = ~~v[0], MAX_EXP = ~~v[1];
            } else {

                // 'config() RANGE not a non-zero integer or not [integer, integer]: {v}'
                // 'config() RANGE out of range or not [negative, positive: {v}'
                ifExceptionsThrow( v, p, c, 1, 1 );
            }
        }
        r[p] = [ MIN_EXP, MAX_EXP ];

        // [ERRORS] {boolean|number} true, false, 1 or 0.
        if ( has( p = 'ERRORS' ) ) {

            if ( v === !!v || v === 1 || v === 0 ) {
                parse = ( outOfRange = id = 0, ERRORS = !!v )
                  ? parseInt
                  : parseFloat;
            } else {

                // 'config() ERRORS not a boolean or binary digit: {v}'
                ifExceptionsThrow( v, p, c, 0, 0, 1 );
            }
        }
        r[p] = ERRORS;

        return r;
    };


    // PRIVATE FUNCTIONS


    // Assemble error messages. Throw BigNumber Errors.
    function ifExceptionsThrow( arg, i, j, isArray, isRange, isErrors) {

        if ( ERRORS ) {
            var error,
                method = ['new BigNumber', 'cmp', 'div', 'eq', 'gt', 'gte', 'lt',
                     'lte', 'minus', 'mod', 'plus', 'times', 'toFr'
                    ][ id ? id < 0 ? -id : id : 1 / id < 0 ? 1 : 0 ] + '()',
                message = outOfRange ? ' out of range' : ' not a' +
                  ( isRange ? ' non-zero' : 'n' ) + ' integer';

            message = ( [
                method + ' number type has more than 15 significant digits',
                method + ' not a base ' + j + ' number',
                method + ' base' + message,
                method + ' not a number' ][i] ||
                  j + '() ' + i + ( isErrors
                    ? ' not a boolean or binary digit'
                    : message + ( isArray
                      ? ' or not [' + ( outOfRange
                        ? ' negative, positive'
                        : ' integer, integer' ) + ' ]'
                      : '' ) ) ) + ': ' + arg;

            outOfRange = id = 0;
            error = new Error(message);
            error['name'] = 'BigNumber Error';

            throw error;
        }
    }


    /*
     * Convert a numeric string of baseIn to a numeric string of baseOut.
     */
    function convert( nStr, baseOut, baseIn, sign ) {
        var e, dvs, dvd, nArr, fracArr, fracBN;

        // Convert string of base bIn to an array of numbers of baseOut.
        // Eg. strToArr('255', 10) where baseOut is 16, returns [15, 15].
        // Eg. strToArr('ff', 16)  where baseOut is 10, returns [2, 5, 5].
        function strToArr( str, bIn ) {
            var j,
                i = 0,
                strL = str.length,
                arrL,
                arr = [0];

            for ( bIn = bIn || baseIn; i < strL; i++ ) {

                for ( arrL = arr.length, j = 0; j < arrL; arr[j] *= bIn, j++ ) {
                }

                for ( arr[0] += DIGITS.indexOf( str.charAt(i) ), j = 0;
                      j < arr.length;
                      j++ ) {

                    if ( arr[j] > baseOut - 1 ) {

                        if ( arr[j + 1] == null ) {
                            arr[j + 1] = 0;
                        }
                        arr[j + 1] += arr[j] / baseOut ^ 0;
                        arr[j] %= baseOut;
                    }
                }
            }

            return arr.reverse();
        }

        // Convert array to string.
        // E.g. arrToStr( [9, 10, 11] ) becomes '9ab' (in bases above 11).
        function arrToStr( arr ) {
            var i = 0,
                arrL = arr.length,
                str = '';

            for ( ; i < arrL; str += DIGITS.charAt( arr[i++] ) ) {
            }

            return str;
        }

        if ( baseIn < 37 ) {
            nStr = nStr.toLowerCase();
        }

        /*
         * If non-integer convert integer part and fraction part separately.
         * Convert the fraction part as if it is an integer than use division to
         * reduce it down again to a value less than one.
         */
        if ( ( e = nStr.indexOf( '.' ) ) > -1 ) {

            /*
             * Calculate the power to which to raise the base to get the number
             * to divide the fraction part by after it has been converted as an
             * integer to the required base.
             */
            e = nStr.length - e - 1;

            // Use toFixed to avoid possible exponential notation.
            dvs = strToArr( new BigNumber(baseIn)['pow'](e)['toF'](), 10 );

            nArr = nStr.split('.');

            // Convert the base of the fraction part (as integer).
            dvd = strToArr( nArr[1] );

            // Convert the base of the integer part.
            nArr = strToArr( nArr[0] );

            // Result will be a BigNumber with a value less than 1.
            fracBN = divide( dvd, dvs, dvd.length - dvs.length, sign, baseOut,
              // Is least significant digit of integer part an odd number?
              nArr[nArr.length - 1] & 1 );

            fracArr = fracBN['c'];

            // e can be <= 0  ( if e == 0, fracArr is [0] or [1] ).
            if ( e = fracBN['e'] ) {

                // Append zeros according to the exponent of the result.
                for ( ; ++e; fracArr.unshift(0) ) {
                }

                // Append the fraction part to the converted integer part.
                nStr = arrToStr(nArr) + '.' + arrToStr(fracArr);

            // fracArr is [1].
            // Fraction digits rounded up, so increment last digit of integer part.
            } else if ( fracArr[0] ) {

                if ( nArr[ e = nArr.length - 1 ] < baseOut - 1 ) {
                    ++nArr[e];
                    nStr = arrToStr(nArr);
                } else {
                    nStr = new BigNumber( arrToStr(nArr),
                      baseOut )['plus'](ONE)['toS'](baseOut);
                }

            // fracArr is [0]. No fraction digits.
            } else {
                nStr = arrToStr(nArr);
            }
        } else {

            // Simple integer. Convert base.
            nStr = arrToStr( strToArr(nStr) );
        }

        return nStr;
    }


    // Perform division in the specified base. Called by div and convert.
    function divide( dvd, dvs, exp, s, base, isOdd ) {
        var dvsL, dvsT, next, cmp, remI,
            dvsZ = dvs.slice(),
            dvdI = dvsL = dvs.length,
            dvdL = dvd.length,
            rem = dvd.slice( 0, dvsL ),
            remL = rem.length,
            quo = new BigNumber(ONE),
            qc = quo['c'] = [],
            qi = 0,
            dig = DECIMAL_PLACES + ( quo['e'] = exp ) + 1;

        quo['s'] = s;
        s = dig < 0 ? 0 : dig;

        // Add zeros to make remainder as long as divisor.
        for ( ; remL++ < dvsL; rem.push(0) ) {
        }

        // Create version of divisor with leading zero.
        dvsZ.unshift(0);

        do {

            // 'next' is how many times the divisor goes into the current remainder.
            for ( next = 0; next < base; next++ ) {

                // Compare divisor and remainder.
                if ( dvsL != ( remL = rem.length ) ) {
                    cmp = dvsL > remL ? 1 : -1;
                } else {
                    for ( remI = -1, cmp = 0; ++remI < dvsL; ) {

                        if ( dvs[remI] != rem[remI] ) {
                            cmp = dvs[remI] > rem[remI] ? 1 : -1;
                            break;
                        }
                    }
                }

                // Subtract divisor from remainder (if divisor < remainder).
                if ( cmp < 0 ) {

                    // Remainder cannot be more than one digit longer than divisor.
                    // Equalise lengths using divisor with extra leading zero?
                    for ( dvsT = remL == dvsL ? dvs : dvsZ; remL; ) {

                        if ( rem[--remL] < dvsT[remL] ) {

                            for ( remI = remL;
                              remI && !rem[--remI];
                                rem[remI] = base - 1 ) {
                            }
                            --rem[remI];
                            rem[remL] += base;
                        }
                        rem[remL] -= dvsT[remL];
                    }
                    for ( ; !rem[0]; rem.shift() ) {
                    }
                } else {
                    break;
                }
            }

            // Add the 'next' digit to the result array.
            qc[qi++] = cmp ? next : ++next;

            // Update the remainder.
            rem[0] && cmp
              ? ( rem[remL] = dvd[dvdI] || 0 )
              : ( rem = [ dvd[dvdI] ] );

        } while ( ( dvdI++ < dvdL || rem[0] != null ) && s-- );

        // Leading zero? Do not remove if result is simply zero (qi == 1).
        if ( !qc[0] && qi != 1 ) {

            // There can't be more than one zero.
            --quo['e'];
            qc.shift();
        }

        // Round?
        if ( qi > dig ) {
            rnd( quo, DECIMAL_PLACES, base, isOdd, rem[0] != null );
        }

        // Overflow?
        if ( quo['e'] > MAX_EXP ) {

            // Infinity.
            quo['c'] = quo['e'] = null;

        // Underflow?
        } else if ( quo['e'] < MIN_EXP ) {

            // Zero.
            quo['c'] = [quo['e'] = 0];
        }

        return quo;
    }


    /*
     * Return a string representing the value of BigNumber n in normal or
     * exponential notation rounded to the specified decimal places or
     * significant digits.
     * Called by toString, toExponential (exp 1), toFixed, and toPrecision (exp 2).
     * d is the index (with the value in normal notation) of the digit that may be
     * rounded up.
     */
    function format( n, d, exp ) {

        // Initially, i is the number of decimal places required.
        var i = d - (n = new BigNumber(n))['e'],
            c = n['c'];

        // +-Infinity or NaN?
        if ( !c ) {
            return n['toS']();
        }

        // Round?
        if ( c.length > ++d ) {
            rnd( n, i, 10 );
        }

        // Recalculate d if toFixed as n['e'] may have changed if value rounded up.
        i = c[0] == 0 ? i + 1 : exp ? d : n['e'] + i + 1;

        // Append zeros?
        for ( ; c.length < i; c.push(0) ) {
        }
        i = n['e'];

        /*
         * toPrecision returns exponential notation if the number of significant
         * digits specified is less than the number of digits necessary to
         * represent the integer part of the value in normal notation.
         */
        return exp == 1 || exp == 2 && ( --d < i || i <= TO_EXP_NEG )

          // Exponential notation.
          ? ( n['s'] < 0 && c[0] ? '-' : '' ) + ( c.length > 1
            ? ( c.splice( 1, 0, '.' ), c.join('') )
            : c[0] ) + ( i < 0 ? 'e' : 'e+' ) + i

          // Normal notation.
          : n['toS']();
    }


    // Round if necessary.
    // Called by divide, format, setMode and sqrt.
    function rnd( x, dp, base, isOdd, r ) {
        var xc = x['c'],
            isNeg = x['s'] < 0,
            half = base / 2,
            i = x['e'] + dp + 1,

            // 'next' is the digit after the digit that may be rounded up.
            next = xc[i],

            /*
             * 'more' is whether there are digits after 'next'.
             * E.g.
             * 0.005 (e = -3) to be rounded to 0 decimal places (dp = 0) gives i = -2
             * The 'next' digit is zero, and there ARE 'more' digits after it.
             * 0.5 (e = -1) dp = 0 gives i = 0
             * The 'next' digit is 5 and there are no 'more' digits after it.
             */
            more = r || i < 0 || xc[i + 1] != null;

        r = ROUNDING_MODE < 4
          ? ( next != null || more ) &&
            ( ROUNDING_MODE == 0 ||
               ROUNDING_MODE == 2 && !isNeg ||
                 ROUNDING_MODE == 3 && isNeg )
          : next > half || next == half &&
            ( ROUNDING_MODE == 4 || more ||

              /*
               * isOdd is used in base conversion and refers to the least significant
               * digit of the integer part of the value to be converted. The fraction
               * part is rounded by this method separately from the integer part.
               */
              ROUNDING_MODE == 6 && ( xc[i - 1] & 1 || !dp && isOdd ) ||
                ROUNDING_MODE == 7 && !isNeg ||
                  ROUNDING_MODE == 8 && isNeg );

        if ( i < 1 || !xc[0] ) {
            xc.length = 0;
            xc.push(0);

            if ( r ) {

                // 1, 0.1, 0.01, 0.001, 0.0001 etc.
                xc[0] = 1;
                x['e'] = -dp;
            } else {

                // Zero.
                x['e'] = 0;
            }

            return x;
        }

        // Remove any digits after the required decimal places.
        xc.length = i--;

        // Round up?
        if ( r ) {

            // Rounding up may mean the previous digit has to be rounded up and so on.
            for ( --base; ++xc[i] > base; ) {
                xc[i] = 0;

                if ( !i-- ) {
                    ++x['e'];
                    xc.unshift(1);
                }
            }
        }

        // Remove trailing zeros.
        for ( i = xc.length; !xc[--i]; xc.pop() ) {
        }

        return x;
    }


    // Round after setting the appropriate rounding mode.
    // Handles ceil, floor and round.
    function setMode( x, dp, rm ) {
        var r = ROUNDING_MODE;

        ROUNDING_MODE = rm;
        x = new BigNumber(x);
        x['c'] && rnd( x, dp, 10 );
        ROUNDING_MODE = r;

        return x;
    }


    // PROTOTYPE/INSTANCE METHODS


    /*
     * Return a new BigNumber whose value is the absolute value of this BigNumber.
     */
    P['abs'] = P['absoluteValue'] = function () {
        var x = new BigNumber(this);

        if ( x['s'] < 0 ) {
            x['s'] = 1;
        }

        return x;
    };


    /*
     * Return a new BigNumber whose value is the value of this BigNumber
     * rounded to a whole number in the direction of Infinity.
     */
    P['ceil'] = function () {
        return setMode( this, 0, 2 );
    };


    /*
     * Return
     * 1 if the value of this BigNumber is greater than the value of BigNumber(y, b),
     * -1 if the value of this BigNumber is less than the value of BigNumber(y, b),
     * 0 if they have the same value,
     * or null if the value of either is NaN.
     */
    P['comparedTo'] = P['cmp'] = function ( y, b ) {
        var a,
            x = this,
            xc = x['c'],
            yc = ( id = -id, y = new BigNumber( y, b ) )['c'],
            i = x['s'],
            j = y['s'],
            k = x['e'],
            l = y['e'];

        // Either NaN?
        if ( !i || !j ) {
            return null;
        }

        a = xc && !xc[0], b = yc && !yc[0];

        // Either zero?
        if ( a || b ) {
            return a ? b ? 0 : -j : i;
        }

        // Signs differ?
        if ( i != j ) {
            return i;
        }

        // Either Infinity?
        if ( a = i < 0, b = k == l, !xc || !yc ) {
            return b ? 0 : !xc ^ a ? 1 : -1;
        }

        // Compare exponents.
        if ( !b ) {
            return k > l ^ a ? 1 : -1;
        }

        // Compare digit by digit.
        for ( i = -1,
              j = ( k = xc.length ) < ( l = yc.length ) ? k : l;
              ++i < j; ) {

            if ( xc[i] != yc[i] ) {
                return xc[i] > yc[i] ^ a ? 1 : -1;
            }
        }
        // Compare lengths.
        return k == l ? 0 : k > l ^ a ? 1 : -1;
    };


    /*
     *  n / 0 = I
     *  n / N = N
     *  n / I = 0
     *  0 / n = 0
     *  0 / 0 = N
     *  0 / N = N
     *  0 / I = 0
     *  N / n = N
     *  N / 0 = N
     *  N / N = N
     *  N / I = N
     *  I / n = I
     *  I / 0 = I
     *  I / N = N
     *  I / I = N
     *
     * Return a new BigNumber whose value is the value of this BigNumber
     * divided by the value of BigNumber(y, b), rounded according to
     * DECIMAL_PLACES and ROUNDING_MODE.
     */
    P['dividedBy'] = P['div'] = function ( y, b ) {
        var xc = this['c'],
            xe = this['e'],
            xs = this['s'],
            yc = ( id = 2, y = new BigNumber( y, b ) )['c'],
            ye = y['e'],
            ys = y['s'],
            s = xs == ys ? 1 : -1;

        // Either NaN/Infinity/0?
        return !xe && ( !xc || !xc[0] ) || !ye && ( !yc || !yc[0] )

          // Either NaN?
          ? new BigNumber( !xs || !ys ||

            // Both 0 or both Infinity?
            ( xc ? yc && xc[0] == yc[0] : !yc )

              // Return NaN.
              ? NaN

              // x is 0 or y is Infinity?
              : xc && xc[0] == 0 || !yc

                // Return +-0.
                ? s * 0

                // y is 0. Return +-Infinity.
                : s / 0 )

          : divide( xc, yc, xe - ye, s, 10 );
    };


    /*
     * Return true if the value of this BigNumber is equal to the value of
     * BigNumber(n, b), otherwise returns false.
     */
    P['equals'] = P['eq'] = function ( n, b ) {
        id = 3;
        return this['cmp']( n, b ) === 0;
    };


    /*
     * Return a new BigNumber whose value is the value of this BigNumber
     * rounded to a whole number in the direction of -Infinity.
     */
    P['floor'] = function () {
        return setMode( this, 0, 3 );
    };


    /*
     * Return true if the value of this BigNumber is greater than the value of
     * BigNumber(n, b), otherwise returns false.
     */
    P['greaterThan'] = P['gt'] = function ( n, b ) {
        id = 4;
        return this['cmp']( n, b ) > 0;
    };


    /*
     * Return true if the value of this BigNumber is greater than or equal to
     * the value of BigNumber(n, b), otherwise returns false.
     */
    P['greaterThanOrEqualTo'] = P['gte'] = function ( n, b ) {
        id = 5;
        return ( b = this['cmp']( n, b ) ) == 1 || b === 0;
    };


    /*
     * Return true if the value of this BigNumber is a finite number, otherwise
     * returns false.
     */
    P['isFinite'] = P['isF'] = function () {
        return !!this['c'];
    };


    /*
     * Return true if the value of this BigNumber is NaN, otherwise returns
     * false.
     */
    P['isNaN'] = function () {
        return !this['s'];
    };


    /*
     * Return true if the value of this BigNumber is negative, otherwise
     * returns false.
     */
    P['isNegative'] = P['isNeg'] = function () {
        return this['s'] < 0;
    };


    /*
     * Return true if the value of this BigNumber is 0 or -0, otherwise returns
     * false.
     */
    P['isZero'] = P['isZ'] = function () {
        return !!this['c'] && this['c'][0] == 0;
    };


    /*
     * Return true if the value of this BigNumber is less than the value of
     * BigNumber(n, b), otherwise returns false.
     */
    P['lessThan'] = P['lt'] = function ( n, b ) {
        id = 6;
        return this['cmp']( n, b ) < 0;
    };


    /*
     * Return true if the value of this BigNumber is less than or equal to the
     * value of BigNumber(n, b), otherwise returns false.
     */
    P['lessThanOrEqualTo'] = P['lte'] = function ( n, b ) {
        id = 7;
        return ( b = this['cmp']( n, b ) ) == -1 || b === 0;
    };


    /*
     *  n - 0 = n
     *  n - N = N
     *  n - I = -I
     *  0 - n = -n
     *  0 - 0 = 0
     *  0 - N = N
     *  0 - I = -I
     *  N - n = N
     *  N - 0 = N
     *  N - N = N
     *  N - I = N
     *  I - n = I
     *  I - 0 = I
     *  I - N = N
     *  I - I = N
     *
     * Return a new BigNumber whose value is the value of this BigNumber minus
     * the value of BigNumber(y, b).
     */
    P['minus'] = function ( y, b ) {
        var d, i, j, xLTy,
            x = this,
            a = x['s'];

        b = ( id = 8, y = new BigNumber( y, b ) )['s'];

        // Either NaN?
        if ( !a || !b ) {
            return new BigNumber(NaN);
        }

        // Signs differ?
        if ( a != b ) {
            return y['s'] = -b, x['plus'](y);
        }

        var xc = x['c'],
            xe = x['e'],
            yc = y['c'],
            ye = y['e'];

        if ( !xe || !ye ) {

            // Either Infinity?
            if ( !xc || !yc ) {
                return xc ? ( y['s'] = -b, y ) : new BigNumber( yc ? x : NaN );
            }

            // Either zero?
            if ( !xc[0] || !yc[0] ) {

                // y is non-zero?
                return yc[0]
                  ? ( y['s'] = -b, y )

                  // x is non-zero?
                  : new BigNumber( xc[0]
                    ? x

                    // Both are zero.
                    // IEEE 754 (2008) 6.3: n - n = -0 when rounding to -Infinity
                    : ROUNDING_MODE == 3 ? -0 : 0 );
            }
        }

        // Determine which is the bigger number.
        // Prepend zeros to equalise exponents.
        if ( xc = xc.slice(), a = xe - ye ) {
            d = ( xLTy = a < 0 ) ? ( a = -a, xc ) : ( ye = xe, yc );

            for ( d.reverse(), b = a; b--; d.push(0) ) {
            }
            d.reverse();
        } else {

            // Exponents equal. Check digit by digit.
            j = ( ( xLTy = xc.length < yc.length ) ? xc : yc ).length;

            for ( a = b = 0; b < j; b++ ) {

                if ( xc[b] != yc[b] ) {
                    xLTy = xc[b] < yc[b];
                    break;
                }
            }
        }

        // x < y? Point xc to the array of the bigger number.
        if ( xLTy ) {
            d = xc, xc = yc, yc = d;
            y['s'] = -y['s'];
        }

        /*
         * Append zeros to xc if shorter. No need to add zeros to yc if shorter
         * as subtraction only needs to start at yc.length.
         */
        if ( ( b = -( ( j = xc.length ) - yc.length ) ) > 0 ) {

            for ( ; b--; xc[j++] = 0 ) {
            }
        }

        // Subtract yc from xc.
        for ( b = yc.length; b > a; ){

            if ( xc[--b] < yc[b] ) {

                for ( i = b; i && !xc[--i]; xc[i] = 9 ) {
                }
                --xc[i];
                xc[b] += 10;
            }
            xc[b] -= yc[b];
        }

        // Remove trailing zeros.
        for ( ; xc[--j] == 0; xc.pop() ) {
        }

        // Remove leading zeros and adjust exponent accordingly.
        for ( ; xc[0] == 0; xc.shift(), --ye ) {
        }

        /*
         * No need to check for Infinity as +x - +y != Infinity && -x - -y != Infinity
         * when neither x or y are Infinity.
         */

        // Underflow?
        if ( ye < MIN_EXP || !xc[0] ) {

            /*
             * Following IEEE 754 (2008) 6.3,
             * n - n = +0  but  n - n = -0 when rounding towards -Infinity.
             */
            if ( !xc[0] ) {
                y['s'] = ROUNDING_MODE == 3 ? -1 : 1;
            }

            // Result is zero.
            xc = [ye = 0];
        }

        return y['c'] = xc, y['e'] = ye, y;
    };


    /*
     *   n % 0 =  N
     *   n % N =  N
     *   0 % n =  0
     *  -0 % n = -0
     *   0 % 0 =  N
     *   0 % N =  N
     *   N % n =  N
     *   N % 0 =  N
     *   N % N =  N
     *
     * Return a new BigNumber whose value is the value of this BigNumber modulo
     * the value of BigNumber(y, b).
     */
    P['modulo'] = P['mod'] = function ( y, b ) {
        var x = this,
            xc = x['c'],
            yc = ( id = 9, y = new BigNumber( y, b ) )['c'],
            i = x['s'],
            j = y['s'];

        // Is x or y NaN, or y zero?
        b = !i || !j || yc && !yc[0];

        if ( b || xc && !xc[0] ) {
            return new BigNumber( b ? NaN : x );
        }

        x['s'] = y['s'] = 1;
        b = y['cmp'](x) == 1;
        x['s'] = i, y['s'] = j;

        return b
          ? new BigNumber(x)
          : ( i = DECIMAL_PLACES, j = ROUNDING_MODE,
            DECIMAL_PLACES = 0, ROUNDING_MODE = 1,
              x = x['div'](y),
                DECIMAL_PLACES = i, ROUNDING_MODE = j,
                  this['minus']( x['times'](y) ) );
    };


    /*
     * Return a new BigNumber whose value is the value of this BigNumber
     * negated, i.e. multiplied by -1.
     */
    P['negated'] = P['neg'] = function () {
        var x = new BigNumber(this);

        return x['s'] = -x['s'] || null, x;
    };


    /*
     *  n + 0 = n
     *  n + N = N
     *  n + I = I
     *  0 + n = n
     *  0 + 0 = 0
     *  0 + N = N
     *  0 + I = I
     *  N + n = N
     *  N + 0 = N
     *  N + N = N
     *  N + I = N
     *  I + n = I
     *  I + 0 = I
     *  I + N = N
     *  I + I = I
     *
     * Return a new BigNumber whose value is the value of this BigNumber plus
     * the value of BigNumber(y, b).
     */
    P['plus'] = function ( y, b ) {
        var d,
            x = this,
            a = x['s'];

        b = ( id = 10, y = new BigNumber( y, b ) )['s'];

        // Either NaN?
        if ( !a || !b ) {
            return new BigNumber(NaN);
        }

        // Signs differ?
        if ( a != b ) {
            return y['s'] = -b, x['minus'](y);
        }

        var xe = x['e'],
            xc = x['c'],
            ye = y['e'],
            yc = y['c'];

        if ( !xe || !ye ) {

            // Either Infinity?
            if ( !xc || !yc ) {

                // Return +-Infinity.
                return new BigNumber( a / 0 );
            }

            // Either zero?
            if ( !xc[0] || !yc[0] ) {

                // y is non-zero?
                return yc[0]
                  ? y

                  // x is non-zero?
                  : new BigNumber( xc[0]
                    ? x

                    // Both are zero. Return zero.
                    : a * 0 );
            }
        }

        // Prepend zeros to equalise exponents.
        // Note: Faster to use reverse then do unshifts.
        if ( xc = xc.slice(), a = xe - ye ) {
            d = a > 0 ? ( ye = xe, yc ) : ( a = -a, xc );

            for ( d.reverse(); a--; d.push(0) ) {
            }
            d.reverse();
        }

        // Point xc to the longer array.
        if ( xc.length - yc.length < 0 ) {
            d = yc, yc = xc, xc = d;
        }

        /*
         * Only start adding at yc.length - 1 as the
         * further digits of xc can be left as they are.
         */
        for ( a = yc.length, b = 0; a;
             b = ( xc[--a] = xc[a] + yc[a] + b ) / 10 ^ 0, xc[a] %= 10 ) {
        }

        // No need to check for zero, as +x + +y != 0 && -x + -y != 0

        if ( b ) {
            xc.unshift(b);

            // Overflow? (MAX_EXP + 1 possible)
            if ( ++ye > MAX_EXP ) {

                // Infinity.
                xc = ye = null;
            }
        }

         // Remove trailing zeros.
        for ( a = xc.length; xc[--a] == 0; xc.pop() ) {
        }

        return y['c'] = xc, y['e'] = ye, y;
    };


    /*
     * Return a BigNumber whose value is the value of this BigNumber raised to
     * the power e. If e is negative round according to DECIMAL_PLACES and
     * ROUNDING_MODE.
     *
     * e {number} Integer, -MAX_POWER to MAX_POWER inclusive.
     */
    P['toPower'] = P['pow'] = function ( e ) {

        // e to integer, avoiding NaN or Infinity becoming 0.
        var i = e * 0 == 0 ? e | 0 : e,
            x = new BigNumber(this),
            y = new BigNumber(ONE);

        // Use Math.pow?
        // Pass +-Infinity for out of range exponents.
        if ( ( ( ( outOfRange = e < -MAX_POWER || e > MAX_POWER ) &&
          (i = e * 1 / 0) ) ||

             /*
              * Any exponent that fails the parse becomes NaN.
              *
              * Include 'e !== 0' because on Opera -0 == parseFloat(-0) is false,
              * despite -0 === parseFloat(-0) && -0 == parseFloat('-0') is true.
              */
             parse(e) != e && e !== 0 && !(i = NaN) ) &&

              // 'pow() exponent not an integer: {e}'
              // 'pow() exponent out of range: {e}'
              !ifExceptionsThrow( e, 'exponent', 'pow' ) ||

                // Pass zero to Math.pow, as any value to the power zero is 1.
                !i ) {

            // i is +-Infinity, NaN or 0.
            return new BigNumber( Math.pow( x['toS'](), i ) );
        }

        for ( i = i < 0 ? -i : i; ; ) {

            if ( i & 1 ) {
                y = y['times'](x);
            }
            i >>= 1;

            if ( !i ) {
                break;
            }
            x = x['times'](x);
        }

        return e < 0 ? ONE['div'](y) : y;
    };


    /*
     * Return a new BigNumber whose value is the value of this BigNumber
     * rounded to a maximum of dp decimal places using rounding mode rm, or to
     * 0 and ROUNDING_MODE respectively if omitted.
     *
     * [dp] {number} Integer, 0 to MAX inclusive.
     * [rm] {number} Integer, 0 to 8 inclusive.
     */
    P['round'] = function ( dp, rm ) {

        dp = dp == null || ( ( ( outOfRange = dp < 0 || dp > MAX ) ||
          parse(dp) != dp ) &&

            // 'round() decimal places out of range: {dp}'
            // 'round() decimal places not an integer: {dp}'
            !ifExceptionsThrow( dp, 'decimal places', 'round' ) )
              ? 0
              : dp | 0;

        rm = rm == null || ( ( ( outOfRange = rm < 0 || rm > 8 ) ||

          // Include '&& rm !== 0' because with Opera -0 == parseFloat(-0) is false.
          parse(rm) != rm && rm !== 0 ) &&

            // 'round() mode not an integer: {rm}'
            // 'round() mode out of range: {rm}'
            !ifExceptionsThrow( rm, 'mode', 'round' ) )
              ? ROUNDING_MODE
              : rm | 0;

        return setMode( this, dp, rm );
    };


    /*
     *  sqrt(-n) =  N
     *  sqrt( N) =  N
     *  sqrt(-I) =  N
     *  sqrt( I) =  I
     *  sqrt( 0) =  0
     *  sqrt(-0) = -0
     *
     * Return a new BigNumber whose value is the square root of the value of
     * this BigNumber, rounded according to DECIMAL_PLACES and ROUNDING_MODE.
     */
    P['squareRoot'] = P['sqrt'] = function () {
        var n, r, re, t,
            x = this,
            c = x['c'],
            s = x['s'],
            e = x['e'],
            dp = DECIMAL_PLACES,
            rm = ROUNDING_MODE,
            half = new BigNumber('0.5');

        // Negative/NaN/Infinity/zero?
        if ( s !== 1 || !c || !c[0] ) {

            return new BigNumber( !s || s < 0 && ( !c || c[0] )
              ? NaN
              : c ? x : 1 / 0 );
        }

        // Initial estimate.
        s = Math.sqrt( x['toS']() );
        ROUNDING_MODE = 1;

        /*
          Math.sqrt underflow/overflow?
          Pass x to Math.sqrt as integer, then adjust the exponent of the result.
         */
        if ( s == 0 || s == 1 / 0 ) {
            n = c.join('');

            if ( !( n.length + e & 1 ) ) {
                n += '0';
            }
            r = new BigNumber( Math.sqrt(n) + '' );

            // r may still not be finite.
            if ( !r['c'] ) {
                r['c'] = [1];
            }
            r['e'] = ( ( ( e + 1 ) / 2 ) | 0 ) - ( e < 0 || e & 1 );
        } else {
            r = new BigNumber( n = s.toString() );
        }
        re = r['e'];
        s = re + ( DECIMAL_PLACES += 4 );

        if ( s < 3 ) {
            s = 0;
        }
        e = s;

        // Newton-Raphson iteration.
        for ( ; ; ) {
            t = r;
            r = half['times']( t['plus']( x['div'](t) ) );

            if ( t['c'].slice( 0, s ).join('') === r['c'].slice( 0, s ).join('') ) {
                c = r['c'];

                /*
                  The exponent of r may here be one less than the final result
                  exponent (re), e.g 0.0009999 (e-4) --> 0.001 (e-3), so adjust
                  s so the rounding digits are indexed correctly.
                 */
                s = s - ( n && r['e'] < re );

                /*
                  The 4th rounding digit may be in error by -1 so if the 4 rounding
                  digits are 9999 or 4999 (i.e. approaching a rounding boundary)
                  continue the iteration.
                 */
                if ( c[s] == 9 && c[s - 1] == 9 && c[s - 2] == 9 &&
                        ( c[s - 3] == 9 || n && c[s - 3] == 4 ) ) {

                    /*
                      If 9999 on first run through, check to see if rounding up
                      gives the exact result as the nines may infinitely repeat.
                     */
                    if ( n && c[s - 3] == 9 ) {
                        t = r['round']( dp, 0 );

                        if ( t['times'](t)['eq'](x) ) {
                            ROUNDING_MODE = rm;
                            DECIMAL_PLACES = dp;

                            return t;
                        }
                    }
                    DECIMAL_PLACES += 4;
                    s += 4;
                    n = '';
                } else {

                    /*
                      If the rounding digits are null, 0000 or 5000, check for an
                      exact result. If not, then there are further digits so
                      increment the 1st rounding digit to ensure correct rounding.
                     */
                    if ( !c[e] && !c[e - 1] && !c[e - 2] &&
                            ( !c[e - 3] || c[e - 3] == 5 ) ) {

                        // Truncate to the first rounding digit.
                        if ( c.length > e - 2 ) {
                            c.length = e - 2;
                        }

                        if ( !r['times'](r)['eq'](x) ) {

                            while ( c.length < e - 3 ) {
                                c.push(0);
                            }
                            c[e - 3]++;
                        }
                    }
                    ROUNDING_MODE = rm;
                    rnd( r, DECIMAL_PLACES = dp, 10 );

                    return r;
                }
            }
        }
    };


    /*
     *  n * 0 = 0
     *  n * N = N
     *  n * I = I
     *  0 * n = 0
     *  0 * 0 = 0
     *  0 * N = N
     *  0 * I = N
     *  N * n = N
     *  N * 0 = N
     *  N * N = N
     *  N * I = N
     *  I * n = I
     *  I * 0 = N
     *  I * N = N
     *  I * I = I
     *
     * Return a new BigNumber whose value is the value of this BigNumber times
     * the value of BigNumber(y, b).
     */
    P['times'] = function ( y, b ) {
        var c,
            x = this,
            xc = x['c'],
            yc = ( id = 11, y = new BigNumber( y, b ) )['c'],
            i = x['e'],
            j = y['e'],
            a = x['s'];

        y['s'] = a == ( b = y['s'] ) ? 1 : -1;

        // Either NaN/Infinity/0?
        if ( !i && ( !xc || !xc[0] ) || !j && ( !yc || !yc[0] ) ) {

            // Either NaN?
            return new BigNumber( !a || !b ||

              // x is 0 and y is Infinity  or  y is 0 and x is Infinity?
              xc && !xc[0] && !yc || yc && !yc[0] && !xc

                // Return NaN.
                ? NaN

                // Either Infinity?
                : !xc || !yc

                  // Return +-Infinity.
                  ? y['s'] / 0

                  // x or y is 0. Return +-0.
                  : y['s'] * 0 );
        }
        y['e'] = i + j;

        if ( ( a = xc.length ) < ( b = yc.length ) ) {
            c = xc, xc = yc, yc = c, j = a, a = b, b = j;
        }

        for ( j = a + b, c = []; j--; c.push(0) ) {
        }

        // Multiply!
        for ( i = b - 1; i > -1; i-- ) {

            for ( b = 0, j = a + i;
                  j > i;
                  b = c[j] + yc[i] * xc[j - i - 1] + b,
                  c[j--] = b % 10 | 0,
                  b = b / 10 | 0 ) {
            }

            if ( b ) {
                c[j] = ( c[j] + b ) % 10;
            }
        }

        b && ++y['e'];

        // Remove any leading zero.
        !c[0] && c.shift();

        // Remove trailing zeros.
        for ( j = c.length; !c[--j]; c.pop() ) {
        }

        // No zero check needed as only x * 0 == 0 etc.

        // Overflow?
        y['c'] = y['e'] > MAX_EXP

          // Infinity.
          ? ( y['e'] = null )

          // Underflow?
          : y['e'] < MIN_EXP

            // Zero.
            ? [ y['e'] = 0 ]

            // Neither.
            : c;

        return y;
    };


    /*
     * Return a string representing the value of this BigNumber in exponential
     * notation to dp fixed decimal places and rounded using ROUNDING_MODE if
     * necessary.
     *
     * [dp] {number} Integer, 0 to MAX inclusive.
     */
    P['toExponential'] = P['toE'] = function ( dp ) {

        return format( this,
          ( dp == null || ( ( outOfRange = dp < 0 || dp > MAX ) ||

            /*
             * Include '&& dp !== 0' because with Opera -0 == parseFloat(-0) is
             * false, despite -0 == parseFloat('-0') && 0 == -0 being true.
             */
            parse(dp) != dp && dp !== 0 ) &&

              // 'toE() decimal places not an integer: {dp}'
              // 'toE() decimal places out of range: {dp}'
              !ifExceptionsThrow( dp, 'decimal places', 'toE' ) ) && this['c']
                ? this['c'].length - 1
                : dp | 0, 1 );
    };


    /*
     * Return a string representing the value of this BigNumber in normal
     * notation to dp fixed decimal places and rounded using ROUNDING_MODE if
     * necessary.
     *
     * Note: as with JavaScript's number type, (-0).toFixed(0) is '0',
     * but e.g. (-0.00001).toFixed(0) is '-0'.
     *
     * [dp] {number} Integer, 0 to MAX inclusive.
     */
    P['toFixed'] = P['toF'] = function ( dp ) {
        var n, str, d,
            x = this;

        if ( !( dp == null || ( ( outOfRange = dp < 0 || dp > MAX ) ||
            parse(dp) != dp && dp !== 0 ) &&

            // 'toF() decimal places not an integer: {dp}'
            // 'toF() decimal places out of range: {dp}'
            !ifExceptionsThrow( dp, 'decimal places', 'toF' ) ) ) {
              d = x['e'] + ( dp | 0 );
        }

        n = TO_EXP_NEG, dp = TO_EXP_POS;
        TO_EXP_NEG = -( TO_EXP_POS = 1 / 0 );

        // Note: str is initially undefined.
        if ( d == str ) {
            str = x['toS']();
        } else {
            str = format( x, d );

            // (-0).toFixed() is '0', but (-0.1).toFixed() is '-0'.
            // (-0).toFixed(1) is '0.0', but (-0.01).toFixed(1) is '-0.0'.
            if ( x['s'] < 0 && x['c'] ) {

                // As e.g. -0 toFixed(3), will wrongly be returned as -0.000 from toString.
                if ( !x['c'][0] ) {
                    str = str.replace(/^-/, '');

                // As e.g. -0.5 if rounded to -0 will cause toString to omit the minus sign.
                } else if ( str.indexOf('-') < 0 ) {
                    str = '-' + str;
                }
            }
        }
        TO_EXP_NEG = n, TO_EXP_POS = dp;

        return str;
    };


    /*
     * Return a string array representing the value of this BigNumber as a
     * simple fraction with an integer numerator and an integer denominator.
     * The denominator will be a positive non-zero value less than or equal to
     * the specified maximum denominator. If a maximum denominator is not
     * specified, the denominator will be the lowest value necessary to
     * represent the number exactly.
     *
     * [maxD] {number|string|BigNumber} Integer >= 1 and < Infinity.
     */
    P['toFraction'] = P['toFr'] = function ( maxD ) {
        var q, frac, n0, d0, d2, n, e,
            n1 = d0 = new BigNumber(ONE),
            d1 = n0 = new BigNumber('0'),
            x = this,
            xc = x['c'],
            exp = MAX_EXP,
            dp = DECIMAL_PLACES,
            rm = ROUNDING_MODE,
            d = new BigNumber(ONE);

        // NaN, Infinity.
        if ( !xc ) {
            return x['toS']();
        }

        e = d['e'] = xc.length - x['e'] - 1;

        // If max denominator is undefined or null...
        if ( maxD == null ||

             // or NaN...
             ( !( id = 12, n = new BigNumber(maxD) )['s'] ||

               // or less than 1, or Infinity...
               ( outOfRange = n['cmp'](n1) < 0 || !n['c'] ) ||

                 // or not an integer...
                 ( ERRORS && n['e'] < n['c'].length - 1 ) ) &&

                   // 'toFr() max denominator not an integer: {maxD}'
                   // 'toFr() max denominator out of range: {maxD}'
                   !ifExceptionsThrow( maxD, 'max denominator', 'toFr' ) ||

                     // or greater than the maxD needed to specify the value exactly...
                     ( maxD = n )['cmp'](d) > 0 ) {

            // d is e.g. 10, 100, 1000, 10000... , n1 is 1.
            maxD = e > 0 ? d : n1;
        }

        MAX_EXP = 1 / 0;
        n = new BigNumber( xc.join('') );

        for ( DECIMAL_PLACES = 0, ROUNDING_MODE = 1; ; )  {
            q = n['div'](d);
            d2 = d0['plus']( q['times'](d1) );

            if ( d2['cmp'](maxD) == 1 ) {
                break;
            }

            d0 = d1, d1 = d2;

            n1 = n0['plus']( q['times']( d2 = n1 ) );
            n0 = d2;

            d = n['minus']( q['times']( d2 = d ) );
            n = d2;
        }

        d2 = maxD['minus'](d0)['div'](d1);
        n0 = n0['plus']( d2['times'](n1) );
        d0 = d0['plus']( d2['times'](d1) );

        n0['s'] = n1['s'] = x['s'];

        DECIMAL_PLACES = e * 2;
        ROUNDING_MODE = rm;

        // Determine which fraction is closer to x, n0 / d0 or n1 / d1?
        frac = n1['div'](d1)['minus'](x)['abs']()['cmp'](
          n0['div'](d0)['minus'](x)['abs']() ) < 1
          ? [ n1['toS'](), d1['toS']() ]
          : [ n0['toS'](), d0['toS']() ];

        return MAX_EXP = exp, DECIMAL_PLACES = dp, frac;
    };


    /*
     * Return a string representing the value of this BigNumber to sd significant
     * digits and rounded using ROUNDING_MODE if necessary.
     * If sd is less than the number of digits necessary to represent the integer
     * part of the value in normal notation, then use exponential notation.
     *
     * sd {number} Integer, 1 to MAX inclusive.
     */
    P['toPrecision'] = P['toP'] = function ( sd ) {

        /*
         * ERRORS true: Throw if sd not undefined, null or an integer in range.
         * ERRORS false: Ignore sd if not a number or not in range.
         * Truncate non-integers.
         */
        return sd == null || ( ( ( outOfRange = sd < 1 || sd > MAX ) ||
          parse(sd) != sd ) &&

            // 'toP() precision not an integer: {sd}'
            // 'toP() precision out of range: {sd}'
            !ifExceptionsThrow( sd, 'precision', 'toP' ) )
              ? this['toS']()
              : format( this, --sd | 0, 2 );
    };


    /*
     * Return a string representing the value of this BigNumber in base b, or
     * base 10 if b is omitted. If a base is specified, including base 10,
     * round according to DECIMAL_PLACES and ROUNDING_MODE.
     * If a base is not specified, and this BigNumber has a positive exponent
     * that is equal to or greater than TO_EXP_POS, or a negative exponent equal
     * to or less than TO_EXP_NEG, return exponential notation.
     *
     * [b] {number} Integer, 2 to 64 inclusive.
     */
    P['toString'] = P['toS'] = function ( b ) {
        var u, str, strL,
            x = this,
            xe = x['e'];

        // Infinity or NaN?
        if ( xe === null ) {
            str = x['s'] ? 'Infinity' : 'NaN';

        // Exponential format?
        } else if ( b === u && ( xe <= TO_EXP_NEG || xe >= TO_EXP_POS ) ) {
            return format( x, x['c'].length - 1, 1 );
        } else {
            str = x['c'].join('');

            // Negative exponent?
            if ( xe < 0 ) {

                // Prepend zeros.
                for ( ; ++xe; str = '0' + str ) {
                }
                str = '0.' + str;

            // Positive exponent?
            } else if ( strL = str.length, xe > 0 ) {

                if ( ++xe > strL ) {

                    // Append zeros.
                    for ( xe -= strL; xe-- ; str += '0' ) {
                    }
                } else if ( xe < strL ) {
                    str = str.slice( 0, xe ) + '.' + str.slice(xe);
                }

            // Exponent zero.
            } else {
                if ( u = str.charAt(0), strL > 1 ) {
                    str = u + '.' + str.slice(1);

                // Avoid '-0'
                } else if ( u == '0' ) {
                    return u;
                }
            }

            if ( b != null ) {

                if ( !( outOfRange = !( b >= 2 && b < 65 ) ) &&
                  ( b == (b | 0) || !ERRORS ) ) {
                    str = convert( str, b | 0, 10, x['s'] );

                    // Avoid '-0'
                    if ( str == '0' ) {
                        return str;
                    }
                } else {

                    // 'toS() base not an integer: {b}'
                    // 'toS() base out of range: {b}'
                    ifExceptionsThrow( b, 'base', 'toS' );
                }
            }

        }

        return x['s'] < 0 ? '-' + str : str;
    };


    /*
     * Return as toString, but do not accept a base argument.
     */
    P['valueOf'] = function () {
        return this['toS']();
    };


    // Add aliases for BigDecimal methods.
    //P['add'] = P['plus'];
    //P['subtract'] = P['minus'];
    //P['multiply'] = P['times'];
    //P['divide'] = P['div'];
    //P['remainder'] = P['mod'];
    //P['compareTo'] = P['cmp'];
    //P['negate'] = P['neg'];


    // EXPORT


    // Node and other CommonJS-like environments that support module.exports.
    if ( typeof module !== 'undefined' && module.exports ) {
        module.exports = BigNumber;

    //AMD.
    } else if ( typeof define == 'function' && define.amd ) {
        define( function () {
            return BigNumber;
        });

    //Browser.
    } else {
        global['BigNumber'] = BigNumber;
    }

})( this );

},{}]},{},[1])
(1)
});
;<|MERGE_RESOLUTION|>--- conflicted
+++ resolved
@@ -6,13 +6,8 @@
  * It features real and complex numbers, units, matrices, a large set of
  * mathematical functions, and a flexible expression parser.
  *
-<<<<<<< HEAD
- * @version 0.16.0
- * @date    2013-11-28
-=======
  * @version 0.17.0
  * @date    2013-12-12
->>>>>>> a35d1193
  *
  * @license
  * Copyright (C) 2013 Jos de Jong <wjosdejong@gmail.com>
