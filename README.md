--- conflicted
+++ resolved
@@ -1,20 +1,13 @@
 # math.js
 https://github.com/josdejong/mathjs
 
-<<<<<<< HEAD
-Math2 is an extended math library for JavaScript,
-compatible with the standard Math library of JavaScript.
-Math2 supports real values, complex values, units, strings, and matrices.
-=======
 Math.js is an extended Math library for Javascript.
 It is a superset of the standard Math library.
 Powerful and easy to use.
 
 Math.js supports real values, complex values, units, strings, and matrices.
->>>>>>> 17cb48b7
 It contains an extensive set of built-in functions,
 and comes with a flexible expression parser.
-Powerful and easy to use.
 
 
 ## Install
@@ -49,11 +42,7 @@
 
 ### Browser
 
-<<<<<<< HEAD
-Math2 can be loaded as a regular JavaScript file in the browser:
-=======
 Math.js can be loaded as a regular javascript file in the browser:
->>>>>>> 17cb48b7
 
     <!DOCTYPE html>
     <html>
