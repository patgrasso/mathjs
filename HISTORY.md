# History

<<<<<<< HEAD
## not yet released, version 2.0.0-SNAPSHOT

*Breaking changes:*

- Fixed binary prefix and SI prefix incorrectly used for byte. Now following
  SI standards (`1 KiB == 1024 B`, `1 kB == 1000 B`).


## not yet released, version 1.2.1-SNAPSHOT

=======
## not yet released, version 1.4.0-SNAPSHOT

- Implemented trigonometric functions:
  `acosh`, `acoth`, `acsch`, `asech`, `asinh`, `atanh`. Thanks @BigFav.
- Implemented BigNumber support for functions: `cot`, `csc`, `sec`, `coth`,
  `csch`, `sech`. Thanks @BigFav.
- Implemented support for serialization and deserialization of math.js data
  types.
- Fixed #281: improved formatting complex numbers. Round the real or imaginary
  part to zero when the difference is larger than the configured precision.


## 2015-02-09, version 1.3.0

- Implemented BigNumber implementations of most trigonometric functions: `sin`,
  `cos`, `tan`, `asin`, `acos`, `atan`, `cosh`, `sinh`, `tanh`. Thanks @BigFav.
- Implemented function `trace`. Thanks @pcorey.
- Faster loading of BigNumber configuration with a high precision by lazy
  loading constants like `pi` and `e`.
- Fixed constants `NaN` and `Infinity` not being BigNumber objects when
  BigNumbers are configured.
>>>>>>> 6269afa7
- Fixed missing parentheses in the `toTex` representation of function
  `permutations`.
- Some minor fixes in the docs. Thanks @KenanY.


## 2014-12-25, version 1.2.0

- Support for bitwise operations `bitAnd`, `bitNot`, `bitOr`, `bitXor`,
  `leftShift`, `rightArithShift`, and `rightLogShift`. Thanks @BigFav.
- Support for boolean operations `and`, `not`, `or`, `xor`. Thanks @BigFav.
- Support for `gamma` function. Thanks @BigFav.
- Converting a unit without value will now result in a unit *with* value,
  i.e. `inch in cm` will return `2.54 cm` instead of `cm`.
- Improved accuracy of `sinh` and complex `cos` and `sin`. Thanks @pavpanchekha.
- Renamed function `select` to `chain`. The old function `select` will remain
  functional until math.js v2.0.
- Upgraded to decimal.js v4.0.1 (BigNumber library).


## 2014-11-22, version 1.1.1

- Fixed Unit divided by Number returning zero.
- Fixed BigNumber downgrading to Number for a negative base in `pow`.
- Fixed some typos in error messaging (thanks @andy0130tw) and docs.


## 2014-11-15, version 1.1.0

- Implemented functions `dot` (dot product), `cross` (cross product), and
  `nthRoot`.
- Officially opened up the API of expression trees:
  - Documented the API.
  - Implemented recursive functions `clone`, `map`, `forEach`, `traverse`,
    `transform`, and `filter` for expression trees.
  - Parameter `index` in the callbacks of `map` and `forEach` are now cloned
    for every callback.
  - Some internal refactoring inside nodes to make the API consistent:
    - Renamed `params` to `args` and vice versa to make things consistent.
    - Renamed `Block.nodes` to `Block.blocks`.
    - `FunctionNode` now has a `name: string` instead of a `symbol: SymbolNode`.
    - Changed constructor of `RangeNode` to
      `new RangeNode(start: Node, end: Node [, step: Node])`.
    - Nodes for a `BlockNode` must now be passed via the constructor instead
      of via a function `add`.
- Fixed `2e` giving a syntax error instead of being parsed as `2 * e`.


## 2014-09-12, version 1.0.1

- Disabled array notation for ranges in a matrix index in the expression parser 
  (it is confusing and redundant there).
- Fixed a regression in the build of function subset not being able to return
  a scalar.
- Fixed some missing docs and broken links in the docs.


## 2014-09-04, version 1.0.0

- Implemented a function `filter(x, test)`.
- Removed `math.distribution` for now, needs some rethinking.
- `math.number` can convert units to numbers (requires a second argument)
- Fixed some precedence issues with the range and conversion operators.
- Fixed an zero-based issue when getting a matrix subset using an index 
  containing a matrix.


## 2014-08-21, version 0.27.0

- Implemented functions `sort(x [, compare])` and `flatten(x)`.
- Implemented support for `null` in all functions.
- Implemented support for "rawArgs" functions in the expression parser. Raw 
  functions are invoked with unevaluated parameters (nodes).
- Expressions in the expression parser can now be spread over multiple lines,
  like '2 +\n3'.
- Changed default value of the option `wrap` of function `math.import` to false.
- Changed the default value for new entries in a resized matrix when to zero. 
  To leave new entries uninitialized, use the new constant `math.uninitialized` 
  as default value.
- Renamed transform property from `__transform__` to `transform`, and documented
  the transform feature.
- Fixed a bug in `math.import` not applying options when passing a module name.
- A returned matrix subset is now only squeezed when the `index` consists of
  scalar values, and no longer for ranges resolving into a single value. 


## 2014-08-03, version 0.26.0

- A new instance of math.js can no longer be created like `math([options])`,
  to prevent side effects from math being a function instead of an object.
  Instead, use the function `math.create([options])` to create a new instance.
- Implemented `BigNumber` support for all constants: `pi`, `tau`, `e`, `phi`,
  `E`, `LN2`, `LN10`, `LOG2E`, `LOG10E`, `PI`, `SQRT1_2`, and `SQRT2`.
- Implemented `BigNumber` support for functions `gcd`, `xgcd`, and `lcm`.
- Fixed function `gxcd` returning an Array when math.js was configured 
  as `{matrix: 'matrix'}`.
- Multi-line expressions now return a `ResultSet` instead of an `Array`.
- Implemented transforms (used right now to transform one-based indices to 
  zero-based for expressions).
- When used inside the expression parser, functions `concat`, `min`, `max`,
  and `mean` expect an one-based dimension number.
- Functions `map` and `forEach` invoke the callback with one-based indices
  when used from within the expression parser.
- When adding or removing dimensions when resizing a matrix, the dimensions
  are added/removed from the inner side (right) instead of outer side (left).
- Improved index out of range errors.
- Fixed function `concat` not accepting a `BigNumber` for parameter `dim`.
- Function `squeeze` now squeezes both inner and outer singleton dimensions.
- Output of getting a matrix subset is not automatically squeezed anymore
  except for scalar output.
- Renamed `FunctionNode` to `FunctionAssignmentNode`, and renamed `ParamsNode`
  to `FunctionNode` for more clarity.
- Fixed broken auto completion in CLI.
- Some minor fixes.


## 2014-07-01, version 0.25.0

- The library now immediately returns a default instance of mathjs, there is
  no need to instantiate math.js in a separate step unless one ones to set 
  configuration options: 
  
        // instead of:
        var mathjs = require('mathjs'),  // load math.js
            math = mathjs();             // create an instance
      
        // just do:
        var math = require('mathjs');
- Implemented support for implicit multiplication, like `math.eval('2a', {a:3})`
  and `math.eval('(2+3)(1-3)')`. This changes behavior of matrix indexes as 
  well: an expression like `[...][...]` is not evaluated as taking a subset of 
  the first matrix, but as an implicit multiplication of two matrices.
- Removed utility function `ifElse`. This function is redundant now the 
  expression parser has a conditional operator `a ? b : c`.
- Fixed a bug with multiplying a number with a temperature,  
  like `math.eval('10 * celsius')`.
- Fixed a bug with symbols having value `undefined` not being evaluated.


## 2014-06-20, version 0.24.1

- Something went wrong with publishing on npm.


## 2014-06-20, version 0.24.0

- Added constant `null`.
- Functions `equal` and `unequal` support `null` and `undefined` now.
- Function `typeof` now recognizes regular expressions as well.
- Objects `Complex`, `Unit`, and `Help` now return their string representation
  when calling `.valueOf()`.
- Changed the default number of significant digits for BigNumbers from 20 to 64.
- Changed the behavior of the conditional operator (a ? b : c) to lazy 
  evaluating.
- Fixed imported, wrapped functions not accepting `null` and `undefined` as
  function arguments.


## 2014-06-10, version 0.23.0

- Renamed some functions (everything now has a logical, camel case name):
  - Renamed functions `edivide`, `emultiply`, and `epow` to `dotDivide`, 
    `dotMultiply`, and `dotPow` respectively. 
  - Renamed functions `smallereq` and `largereq` to `smallerEq` and `largerEq`.
  - Renamed function `unary` to `unaryMinus` and added support for strings.
- `end` is now a reserved keyword which cannot be used as function or symbol
  name in the expression parser, and is not allowed in the scope against which
  an expression is evaluated.
- Implemented function `unaryPlus` and unary plus operator.
- Implemented function `deepEqual` for matrix comparisons. 
- Added constant `phi`, the golden ratio (`phi = 1.618...`).
- Added constant `version`, returning the version number of math.js as string.
- Added unit `drop` (`gtt`).
- Fixed not being able to load math.js using AMD/require.js.
- Changed signature of `math.parse(expr, nodes)` to `math.parse(expr, options)`
  where `options: {nodes: Object.<String, Node>}`
- Removed matrix support from conditional function `ifElse`.
- Removed automatic assignment of expression results to variable `ans`. 
  This functionality can be restored by pre- or postprocessing every evaluation, 
  something like:
  
        function evalWithAns (expr, scope) {
          var ans = math.eval(expr, scope);
          if (scope) {
            scope.ans = ans;
          }
          return ans;
        }


## 2014-05-22, version 0.22.0

- Implemented support to export expressions to LaTeX. Thanks Niels Heisterkamp
  (@nheisterkamp).
- Output of matrix multiplication is now consistently squeezed.
- Added reference documentation in the section /docs/reference.
- Fixed a bug in multiplying units without value with a number (like `5 * cm`).
- Fixed a bug in multiplying two matrices containing vectors (worked fine for 
  arrays).
- Fixed random functions not accepting Matrix as input, and always returning
  a Matrix as output.


## 2014-05-13, version 0.21.1

- Removed `crypto` library from the bundle.
- Deprecated functions `Parser.parse` and `Parser.compile`. Use
  `math.parse` and `math.compile` instead.
- Fixed function `add` not adding strings and matrices element wise.
- Fixed parser not being able to evaluate an exponent followed by a unary minus
  like `2^-3`, and a transpose followed by an index like `[3]'[1]`.


## 2014-04-24, version 0.21.0

- Implemented trigonometric hyperbolic functions `cosh`, `coth`, `csch`,
  `sech`, `sinh`, `tanh`. Thanks Rogelio J. Baucells (@rjbaucells).
- Added property `type` to all expression nodes in an expression tree.
- Fixed functions `log`, `log10`, `pow`, and `sqrt` not supporting complex
  results from BigNumber input (like `sqrt(bignumber(-4))`).


## 2014-04-16, version 0.20.0

- Switched to module `decimal.js` for BigNumber support, instead of
  `bignumber.js`.
- Implemented support for polar coordinates to the `Complex` datatype.
  Thanks Finn Pauls (@finnp).
- Implemented BigNumber support for functions `exp`, `log`, and `log10`.
- Implemented conditional operator `a ? b : c` in expression parser.
- Improved floating point comparison: the functions now check whether values
  are nearly equal, against a configured maximum relative difference `epsilon`.
  Thanks Rogelio J. Baucells (@rjbaucells).
- Implemented function `norm`. Thanks Rogelio J. Baucells (@rjbaucells).
- Improved function `ifElse`, is now specified for special data types too.
- Improved function `det`. Thanks Bryan Cuccioli (@bcuccioli).
- Implemented `BigNumber` support for functions `det` and `diag`.
- Added unit alias `lbs` (pound mass).
- Changed configuration option `decimals` to `precision` (applies to BigNumbers
  only).
- Fixed support for element-wise comparisons between a string and a matrix.
- Fixed: expression parser now trows IndexErrors with one-based indices instead
  of zero-based.
- Minor bug fixes.


## 2014-03-30, version 0.19.0

- Implemented functions `compare`, `sum`, `prod`, `var`, `std`, `median`.
- Implemented function `ifElse` Thanks @mtraynham.
- Minor bug fixes.


## 2014-02-15, version 0.18.1

- Added unit `feet`.
- Implemented function `compile` (shortcut for parsing and then compiling).
- Improved performance of function `pow` for matrices. Thanks @hamadu.
- Fixed broken auto completion in the command line interface.
- Fixed an error in function `combinations` for large numbers, and
  improved performance of both functions `combinations` and `permutations`.


## 2014-01-18, version 0.18.0

- Changed matrix index notation of expression parser from round brackets to
  square brackets, for example `A[1, 1:3]` instead of `A(1, 1:3)`.
- Removed need to use the `function` keyword for function assignments in the
  expression parser, you can define a function now like `f(x) = x^2`.
- Implemented a compilation step in the expression parser: expressions are
  compiled into JavaScript, giving much better performance (easily 10x as fast).
- Renamed unit conversion function and operator `in` to `to`. Operator `in` is
  still available in the expression parser as an alias for `to`. Added unit
  `in`, an abbreviation for `inch`. Thanks Elijah Insua (@tmpvar).
- Added plurals and aliases for units.
- Implemented an argument `includeEnd` for function `range` (false by default).
- Ranges in the expression parser now support big numbers.
- Implemented functions `permutations` and `combinations`.
  Thanks Daniel Levin (@daniel-levin).
- Added lower case abbreviation `l` for unit litre.


## 2013-12-19, version 0.17.1

- Fixed a bug with negative temperatures.
- Fixed a bug with prefixes of units squared meter `m2` and cubic meter `m3`.


## 2013-12-12, version 0.17.0

- Renamed and flattened configuration settings:
  - `number.defaultType` is now `number`.
  - `number.precision` is now `decimals`.
  - `matrix.defaultType` is now `matrix`.
- Function `multiply` now consistently outputs a complex number on complex input.
- Fixed `mod` and `in` not working as function (only as operator).
- Fixed support for old browsers (IE8 and older), compatible when using es5-shim.
- Fixed support for Java's ScriptEngine.


## 2013-11-28, version 0.16.0

- Implemented BigNumber support for arbitrary precision calculations.
  Added settings `number.defaultType` and `number.precision` to configure
  big numbers.
- Documentation is extended.
- Removed utility functions `isScalar`, `toScalar`, `isVector`, `toVector`
  from `Matrix` and `Range`. Use `math.squeeze` and `math.size` instead.
- Implemented functions `get` and `set` on `Matrix`, for easier and faster
  retrieval/replacement of elements in a matrix.
- Implemented function `resize`, handling matrices, scalars, and strings.
- Functions `ones` and `zeros` now return an empty matrix instead of a
  number 1 or 0 when no arguments are provided.
- Implemented functions `min` and `max` for `Range` and `Index`.
- Resizing matrices now leaves new elements undefined by default instead of
  filling them with zeros. Function `resize` now has an extra optional
  parameter `defaultValue`.
- Range operator `:` in expression parser has been given a higher precedence.
- Functions don't allow arguments of unknown type anymore.
- Options be set when constructing a math.js instance or using the new function
  `config(options`. Options are no longer accessible via `math.options`.
- Renamed `scientific` notation to `exponential` in function `format`.
- Function `format` outputs exponential notation with positive exponents now
  always with `+` sign, so outputs `2.1e+3` instead of `2.1e3`.
- Fixed function `squeeze` not being able squeeze into a scalar.
- Some fixes and performance improvements in the `resize` and `subset`
  functions.
- Function `size` now adheres to the option `matrix.defaultType` for scalar
  input.
- Minor bug fixes.


## 2013-10-26, version 0.15.0

- Math.js must be instantiated now, static calls are no longer supported. Usage:
  - node.js: `var math = require('mathjs')();`
  - browser: `var math = mathjs();`
- Implemented support for multiplying vectors with matrices.
- Improved number formatting:
  - Function `format` now support various options: precision, different
    notations (`fixed`, `scientific`, `auto`), and more.
  - Numbers are no longer rounded to 5 digits by default when formatted.
  - Implemented a function `format` for `Matrix`, `Complex`, `Unit`, `Range`,
    and `Selector` to format using options.
  - Function `format` does only stringify values now, and has a new parameter
    `precision` to round to a specific number of digits.
  - Removed option `math.options.precision`,
    use `math.format(value [, precision])` instead.
  - Fixed formatting numbers as scientific notation in some cases returning
    a zero digit left from the decimal point. (like "0.33333e8" rather than
    "3.3333e7"). Thanks @husayt.
- Implemented a function `print` to interpolate values in a template string,
  this functionality was moved from the function `format`.
- Implemented statistics function `mean`. Thanks Guillermo Indalecio Fernandez
  (@guillermobox).
- Extended and changed `max` and `min` for multi dimensional matrices: they now
  return the maximum and minimum of the flattened array. An optional second
  argument `dim` allows to calculate the `max` or `min` for specified dimension.
- Renamed option `math.options.matrix.default` to
  `math.options.matrix.defaultType`.
- Removed support for comparing complex numbers in functions `smaller`,
  `smallereq`, `larger`, `largereq`. Complex numbers cannot be ordered.


## 2013-10-08, version 0.14.0

- Introduced an option `math.options.matrix.default` which can have values
  `matrix` (default) or `array`. This option is used by the functions `eye`,
  `ones`, `range`, and `zeros`, to determine the type of matrix output.
- Getting a subset of a matrix will automatically squeeze the resulting subset,
  setting a subset of a matrix will automatically unsqueeze the given subset.
- Removed concatenation of nested arrays in the expression parser.
  You can now input nested arrays like in JavaScript. Matrices can be
  concatenated using the function `concat`.
- The matrix syntax `[...]` in the expression parser now creates 1 dimensional
  matrices by default. `math.eval('[1,2,3,4]')` returns a matrix with
  size `[4]`, `math.eval('[1,2;3,4]')` returns a matrix with size `[2,2]`.
- Documentation is restructured and extended.
- Fixed non working operator `mod` (modulus operator).


## 2013-09-03, version 0.13.0

- Implemented support for booleans in all relevant functions.
- Implemented functions `map` and `forEach`. Thanks Sebastien Piquemal (@sebpic).
- All construction functions can be used to convert the type of variables,
  also element-wise for all elements in an Array or Matrix.
- Changed matrix indexes of the expression parser to one-based with the
  upper-bound included, similar to most math applications. Note that on a
  JavaScript level, math.js uses zero-based indexes with excluded upper-bound.
- Removed support for scalars in the function `subset`, it now only supports
  Array, Matrix, and String.
- Removed the functions `get` and `set` from a selector, they are a duplicate
  of the function `subset`.
- Replaced functions `get` and `set` of `Matrix` with a single function
  `subset`.
- Some moving around with code and namespaces:
  - Renamed namespace `math.expr` to `math.expression` (contains Scope, Parser,
    node objects).
  - Renamed namespace `math.docs` to `math.expression.docs`.
  - Moved `math.expr.Selector` to `math.chaining.Selector`.
- Fixed some edge cases in functions `lcm` and `xgcd`.


## 2013-08-22, version 0.12.1

- Fixed outdated version of README.md.
- Fixed a broken unit test.


## 2013-08-22, version 0.12.0

- Implemented functions `random([min, max])`, `randomInt([min, max])`,
  `pickRandom(array)`. Thanks Sebastien Piquemal (@sebpic).
- Implemented function `distribution(name)`, generating a distribution object
  with functions `random`, `randomInt`, `pickRandom` for different
  distributions. Currently supporting `uniform` and `normal`.
- Changed the behavior of `range` to exclude the upper bound, so `range(1, 4)`
  now returns `[1, 2, 3]` instead of `[1, 2, 3, 4]`.
- Changed the syntax of `range`, which is now `range(start, end [, step])`
  instead of `range(start, [step, ] end)`.
- Changed the behavior of `ones` and `zeros` to geometric dimensions, for
  example `ones(3)` returns a vector with length 3, filled with ones, and
  `ones(3,3)` returns a 2D array with size [3, 3].
- Changed the return type of `ones` and `zeros`: they now return an Array when
  arguments are Numbers or an Array, and returns a Matrix when the argument
  is a Matrix.
- Change matrix index notation in parser from round brackets to square brackets,
  for example `A[0, 0:3]`.
- Removed the feature introduced in v0.10.0 to automatically convert a complex
  value with an imaginary part equal to zero to a number.
- Fixed zeros being formatted as null. Thanks @TimKraft.


## 2013-07-23, version 0.11.1

- Fixed missing development dependency


## 2013-07-23, version 0.11.0

- Changed math.js from one-based to zero-based indexes.
  - Getting and setting matrix subset is now zero-based.
  - The dimension argument in function `concat` is now zero-based.
- Improvements in the string output of function help.
- Added constants `true` and `false`.
- Added constructor function `boolean`.
- Fixed function `select` not accepting `0` as input.
  Thanks Elijah Manor (@elijahmanor).
- Parser now supports multiple unary minus operators after each other.
- Fixed not accepting empty matrices like `[[], []]`.
- Some fixes in the end user documentation.


## 2013-07-08, version 0.10.0

- For complex calculations, all functions now automatically replace results
  having an imaginary part of zero with a Number. (`2i * 2i` now returns a
  Number `-4` instead of a Complex `-4 + 0i`).
- Implemented support for injecting custom node handlers in the parser. Can be
  used for example to implement a node handler for plotting a graph.
- Implemented end user documentation and a new `help` function.
- Functions `size` and `squeeze` now return a Matrix instead of an Array as
  output on Matrix input.
- Added a constant tau (2 * pi). Thanks Zak Zibrat (@palimpsests).
- Renamed function `unaryminus` to `unary`.
- Fixed a bug in determining node dependencies in function assignments.


## 2013-06-14, version 0.9.1

- Implemented element-wise functions and operators: `emultiply` (`x .* y`),
  `edivide` (`x ./ y`), `epow` (`x .^ y`).
- Added constants `Infinity` and `NaN`.
- Removed support for Workspace to keep the library focused on its core task.
- Fixed a bug in the Complex constructor, not accepting NaN values.
- Fixed division by zero in case of pure complex values.
- Fixed a bug in function multiply multiplying a pure complex value with
  Infinity.


## 2013-05-29, version 0.9.0

- Implemented function `math.parse(expr [,scope])`. Optional parameter scope can
  be a plain JavaScript Object containing variables.
- Extended function `math.expr(expr [, scope])` with an additional parameter
  `scope`, similar to `parse`. Example: `math.eval('x^a', {x:3, a:2});`.
- Implemented function `subset`, to get or set a subset from a matrix, string,
  or other data types.
- Implemented construction functions number and string (mainly useful inside
  the parser).
- Improved function `det`. Thanks Bryan Cuccioli (@bcuccioli).
- Moved the parse code from prototype math.expr.Parser to function math.parse,
  simplified Parser a little bit.
- Strongly simplified the code of Scope and Workspace.
- Fixed function mod for negative numerators, and added error messages in case
  of wrong input.


## 2013-05-18, version 0.8.2

- Extended the import function and some other minor improvements.
- Fixed a bug in merging one dimensional vectors into a matrix.
- Fixed a bug in function subtract, when subtracting a complex number from a
  real number.


## 2013-05-10, version 0.8.1

- Fixed an npm warning when installing mathjs globally.


## 2013-05-10, version 0.8.0

- Implemented a command line interface. When math.js is installed globally via
  npm, the application is available on your system as 'mathjs'.
- Implemented `end` keyword for index operator, and added support for implicit
  start and end (expressions like `a(2,:)` and `b(2:end,3:end-1)` are supported
  now).
- Function math.eval is more flexible now: it supports variables and multi-line
  expressions.
- Removed the read-only option from Parser and Scope.
- Fixed non-working unequal operator != in the parser.
- Fixed a bug in resizing matrices when replacing a subset.
- Fixed a bug in updating a subset of a non-existing variable.
- Minor bug fixes.


## 2013-05-04, version 0.7.2

- Fixed method unequal, which was checking for equality instead of inequality.
  Thanks @FJS2.


## 2013-04-27, version 0.7.1

- Improvements in the parser:
  - Added support for chained arguments.
  - Added support for chained variable assignments.
  - Added a function remove(name) to remove a variable from the parsers scope.
  - Renamed nodes for more consistency and to resolve naming conflicts.
  - Improved stringification of an expression tree.
  - Some simplifications in the code.
  - Minor bug fixes.
- Fixed a bug in the parser, returning NaN instead of throwing an error for a
  number with multiple decimal separators like `2.3.4`.
- Fixed a bug in Workspace.insertAfter.
- Fixed: math.js now works on IE 6-8 too.


## 2013-04-20, version 0.7.0

- Implemented method `math.eval`, which uses a readonly parser to evaluate
  expressions.
- Implemented method `xgcd` (extended eucledian algorithm). Thanks Bart Kiers
  (@bkiers).
- Improved math.format, which now rounds values to a maximum number of digits
  instead of decimals (default is 5 digits, for example `math.format(math.pi)`
  returns `3.1416`).
- Added examples.
- Changed methods square and cube to evaluate matrices element wise (consistent
  with all other methods).
- Changed second parameter of method import to an object with options.
- Fixed method math.typeof on IE.
- Minor bug fixes and improvements.


## 2013-04-13, version 0.6.0

- Implemented chained operations via method math.select(). For example
  `math.select(3).add(4).subtract(2).done()` will return `5`.
- Implemented methods gcd and lcm.
- Implemented method `Unit.in(unit)`, which creates a clone of the unit with a
  fixed representation. For example `math.unit('5.08 cm').in('inch')` will
  return a unit which string representation always is in inch, thus `2 inch`.
  `Unit.in(unit)` is the same as method `math.in(x, unit)`.
- Implemented `Unit.toNumber(unit)`, which returns the value of the unit when
  represented with given unit. For example
  `math.unit('5.08 cm').toNumber('inch')` returns the number `2`, as the
  representation of the unit in inches has 2 as value.
- Improved: method `math.in(x, unit)` now supports a string as second parameter,
  for example `math.in(math.unit('5.08 cm'), 'inch')`.
- Split the end user documentation of the parser functions from the source
  files.
- Removed function help and the built-in documentation from the core library.
- Fixed constant i being defined as -1i instead of 1i.
- Minor bug fixes.


## 2013-04-06, version 0.5.0

- Implemented data types Matrix and Range.
- Implemented matrix methods clone, concat, det, diag, eye, inv, ones, size,
  squeeze, transpose, zeros.
- Implemented range operator `:`, and transpose operator `'` in parser.
- Changed: created construction methods for easy object creation for all data
  types and for the parser. For example, a complex value is now created
  with `math.complex(2, 3)` instead of `new math.Complex(2, 3)`, and a parser
  is now created with `math.parser()` instead of `new math.parser.Parser()`.
- Changed: moved all data types under the namespace math.type, and moved the
  Parser, Workspace, etc. under the namespace math.expr.
- Changed: changed operator precedence of the power operator:
  - it is now right associative instead of left associative like most scripting
    languages. So `2^3^4` is now calculated as `2^(3^4)`.
  - it has now higher precedence than unary minus most languages, thus `-3^2` is
    now calculated as `-(3^2)`.
- Changed: renamed the parsers method 'put' into 'set'.
- Fixed: method 'in' did not check for units to have the same base.


## 2013-03-16, version 0.4.0

- Implemented Array support for all methods.
- Implemented Array support in the Parser.
- Implemented method format.
- Implemented parser for units, math.Unit.parse(str).
- Improved parser for complex values math.Complex.parse(str);
- Improved method help: it now evaluates the examples.
- Fixed: a scoping issue with the Parser when defining functions.
- Fixed: method 'typeof' was not working well with minified and mangled code.
- Fixed: errors in determining the best prefix for a unit.


## 2013-03-09, version 0.3.0

- Implemented Workspace
- Implemented methods cot, csc, sec.
- Implemented Array support for methods with one parameter.


## 2013-02-25, version 0.2.0

- Parser, Scope, and expression tree with Nodes implemented.
- Implemented method import which makes it easy to extend math.js.
- Implemented methods arg, conj, cube, equal, factorial, im, largereq,
  log(x, base), log10, mod, re, sign, smallereq, square, unequal.


## 2013-02-18, version 0.1.0

- Reached full compatibility with Javascripts built-in Math library.
- More functions implemented.
- Some bugfixes.


## 2013-02-16, version 0.0.2

- All constants of Math implemented, plus the imaginary unit i.
- Data types Complex and Unit implemented.
- First set of functions implemented.


## 2013-02-15, version 0.0.1

- First publish of the mathjs package. (package is still empty)<|MERGE_RESOLUTION|>--- conflicted
+++ resolved
@@ -1,6 +1,6 @@
 # History
 
-<<<<<<< HEAD
+
 ## not yet released, version 2.0.0-SNAPSHOT
 
 *Breaking changes:*
@@ -9,9 +9,6 @@
   SI standards (`1 KiB == 1024 B`, `1 kB == 1000 B`).
 
 
-## not yet released, version 1.2.1-SNAPSHOT
-
-=======
 ## not yet released, version 1.4.0-SNAPSHOT
 
 - Implemented trigonometric functions:
@@ -33,7 +30,6 @@
   loading constants like `pi` and `e`.
 - Fixed constants `NaN` and `Infinity` not being BigNumber objects when
   BigNumbers are configured.
->>>>>>> 6269afa7
 - Fixed missing parentheses in the `toTex` representation of function
   `permutations`.
 - Some minor fixes in the docs. Thanks @KenanY.
