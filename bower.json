{
  "name": "mathjs",
<<<<<<< HEAD
  "version": "0.16.0",
=======
  "version": "0.17.0",
>>>>>>> a35d1193
  "main": "./dist/math.js",
  "ignore": [
    "coverage",
    "img",
    "misc",
    "node_modules",
    "test",
    "tools",
    ".gitignore",
    ".npmignore",
    ".travis.yml",
    "Jakefile.js",
    "package.json"
  ]
}<|MERGE_RESOLUTION|>--- conflicted
+++ resolved
@@ -1,10 +1,6 @@
 {
   "name": "mathjs",
-<<<<<<< HEAD
-  "version": "0.16.0",
-=======
   "version": "0.17.0",
->>>>>>> a35d1193
   "main": "./dist/math.js",
   "ignore": [
     "coverage",
