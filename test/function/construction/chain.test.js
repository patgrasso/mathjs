var assert = require('assert');
var math = require('../../../index');
var Chain = math.type.Chain;

describe('chain', function() {

  it ('should construct a chain', function () {
    assert.ok(math.chain(45) instanceof Chain);
    assert.ok(math.chain(math.complex(2, 3)) instanceof Chain);
    assert.ok(math.chain() instanceof Chain);
  });

<<<<<<< HEAD
=======
  it ('deprecated select function should still be functional', function () {
    assert.ok(math.select(45) instanceof Chain);
    assert.ok(math.select(math.complex(2,3)) instanceof Chain);
    assert.ok(math.select() instanceof Chain);
    assert.strictEqual(math.chaining.Selector, math.chaining.Chain);
  });

  it('should LaTeX chain', function () {
    var expression = math.parse('chain(1)');
    assert.equal(expression.toTex(), '\\mathrm{chain}\\left({1}\\right)');
  });

>>>>>>> 96fada9a
});<|MERGE_RESOLUTION|>--- conflicted
+++ resolved
@@ -10,19 +10,9 @@
     assert.ok(math.chain() instanceof Chain);
   });
 
-<<<<<<< HEAD
-=======
-  it ('deprecated select function should still be functional', function () {
-    assert.ok(math.select(45) instanceof Chain);
-    assert.ok(math.select(math.complex(2,3)) instanceof Chain);
-    assert.ok(math.select() instanceof Chain);
-    assert.strictEqual(math.chaining.Selector, math.chaining.Chain);
-  });
-
   it('should LaTeX chain', function () {
     var expression = math.parse('chain(1)');
     assert.equal(expression.toTex(), '\\mathrm{chain}\\left({1}\\right)');
   });
 
->>>>>>> 96fada9a
 });