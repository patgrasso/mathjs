--- conflicted
+++ resolved
@@ -1,23 +1,8 @@
 'use strict';
 
-<<<<<<< HEAD
-var collection = require('../../type/collection');
-=======
-module.exports = function (math) {
-  var util = require('../../util/index'),
+function factory (type, config, load, typed) {
+  var collection = load(require('../../type/collection'));
 
-      BigNumber = math.type.BigNumber,
-      Complex = require('../../type/Complex'),
-      collection = math.collection,
-
-      object = util.object,
-      isNumber = util.number.isNumber,
-      isBoolean = util['boolean'].isBoolean,
-      isCollection = collection.isCollection,
-      isComplex = Complex.isComplex;
->>>>>>> 5711bdfa
-
-function factory (type, config, load, typed) {
   /**
    * Get the real part of a complex number.
    * For a complex number `a + bi`, the function returns `a`.
