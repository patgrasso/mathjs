--- conflicted
+++ resolved
@@ -1,17 +1,13 @@
 'use strict';
 
-<<<<<<< HEAD
 var size = require('../../util/array').size;
 
 function factory (type, config, load, typed) {
+  var matrix = load(require('../construction/matrix'));
   var asc = load(require('../relational/compare'));
   var desc = function (a, b) {
     return -asc(a, b);
   };
-=======
-module.exports = function (math) {
-  var Matrix = math.type.Matrix;
->>>>>>> 5711bdfa
 
   /**
    * Sort the items in a matrix.
@@ -50,7 +46,7 @@
 
     'Matrix': function (x) {
       _matrixIsVector(x);
-      return new type.Matrix(x.toArray().sort(asc));
+      return matrix(x.toArray().sort(asc), x.storage());
     },
 
     'Array, function': function (x, _comparator) {
@@ -60,7 +56,7 @@
 
     'Matrix, function': function (x, _comparator) {
       _matrixIsVector(x);
-      return new type.Matrix(x.toArray().sort(_comparator));
+      return matrix(x.toArray().sort(_comparator), x.storage());
     },
 
     'Array, string': function (x, order) {
@@ -70,7 +66,7 @@
 
     'Matrix, string': function (x, order) {
       _matrixIsVector(x);
-      return new type.Matrix(x.toArray().sort(_comparator(order)));
+      return matrix(x.toArray().sort(_comparator(order)), x.storage());
     }
   });
 
@@ -91,7 +87,6 @@
     }
   }
 
-<<<<<<< HEAD
   /**
    * Validate whether an array is one dimensional
    * Throws an error when this is not the case
@@ -101,17 +96,6 @@
   function _arrayIsVector (array) {
     if (size(array).length !== 1) {
       throw new Error('One dimensional array expected');
-=======
-    if (x instanceof Matrix) {
-      var size = x.size();
-      if (size.length > 1) {
-        throw new Error('Only one dimensional matrices supported');
-      }
-      return math.matrix(x.toArray().sort(_compare));
-    }
-    else if (Array.isArray(x)) {
-      return x.sort(_compare);
->>>>>>> 5711bdfa
     }
   }
 
