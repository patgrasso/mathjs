'use strict';

<<<<<<< HEAD
var collection = require('../../type/collection');
var bigTan = require('../../util/bignumber').tan_cot;
=======
module.exports = function (math, config) {
  var util = require('../../util/index'),

      BigNumber = math.type.BigNumber,
      Complex = require('../../type/Complex'),
      Unit = require('../../type/Unit'),
      collection = math.collection,

      isNumber = util.number.isNumber,
      isBoolean = util['boolean'].isBoolean,
      isComplex = Complex.isComplex,
      isUnit = Unit.isUnit,
      isCollection = collection.isCollection,

      bigTan = util.bignumber.tan_cot;
>>>>>>> 5711bdfa

function factory (type, config, load, typed) {
  /**
   * Calculate the tangent of a value. `tan(x)` is equal to `sin(x) / cos(x)`.
   *
   * For matrices, the function is evaluated element wise.
   *
   * Syntax:
   *
   *    math.tan(x)
   *
   * Examples:
   *
   *    math.tan(0.5);                    // returns Number 0.5463024898437905
   *    math.sin(0.5) / math.cos(0.5);    // returns Number 0.5463024898437905
   *    math.tan(math.pi / 4);            // returns Number 1
   *    math.tan(math.unit(45, 'deg'));   // returns Number 1
   *
   * See also:
   *
   *    atan, sin, cos
   *
   * @param {Number | BigNumber | Boolean | Complex | Unit | Array | Matrix | null} x  Function input
   * @return {Number | BigNumber | Complex | Array | Matrix} Tangent of x
   */
  var tan = typed('tan', {
    'number': Math.tan,

    'Complex': function (x) {
      var den =
          Math.exp(-4 * x.im) +
          2 * Math.exp(-2 * x.im) * Math.cos(2 * x.re) +
          1;

      return new type.Complex(
          2 * Math.exp(-2 * x.im) * Math.sin(2 * x.re) / den,
          (1 - Math.exp(-4 * x.im)) / den
      );
    },

    'BigNumber': function (x) {
      return bigTan(x, type.BigNumber, false);
    },

    'Unit': function (x) {
      if (!x.hasBase(type.Unit.BASE_UNITS.ANGLE)) {
        throw new TypeError ('Unit in function tan is no angle');
      }
      return Math.tan(x.value);
    },

<<<<<<< HEAD
    'Array | Matrix': function (x) {
      return collection.deepMap(x, tan);
=======
    if (isCollection(x)) {
      // deep map collection, skip zeros since tan(0) = 0
      return collection.deepMap(x, tan, true);
>>>>>>> 5711bdfa
    }
  });

  return tan;
}

exports.name = 'tan';
exports.factory = factory;<|MERGE_RESOLUTION|>--- conflicted
+++ resolved
@@ -1,27 +1,10 @@
 'use strict';
 
-<<<<<<< HEAD
-var collection = require('../../type/collection');
 var bigTan = require('../../util/bignumber').tan_cot;
-=======
-module.exports = function (math, config) {
-  var util = require('../../util/index'),
-
-      BigNumber = math.type.BigNumber,
-      Complex = require('../../type/Complex'),
-      Unit = require('../../type/Unit'),
-      collection = math.collection,
-
-      isNumber = util.number.isNumber,
-      isBoolean = util['boolean'].isBoolean,
-      isComplex = Complex.isComplex,
-      isUnit = Unit.isUnit,
-      isCollection = collection.isCollection,
-
-      bigTan = util.bignumber.tan_cot;
->>>>>>> 5711bdfa
 
 function factory (type, config, load, typed) {
+  var collection = load(require('../../type/collection'));
+
   /**
    * Calculate the tangent of a value. `tan(x)` is equal to `sin(x) / cos(x)`.
    *
@@ -71,14 +54,8 @@
       return Math.tan(x.value);
     },
 
-<<<<<<< HEAD
     'Array | Matrix': function (x) {
       return collection.deepMap(x, tan);
-=======
-    if (isCollection(x)) {
-      // deep map collection, skip zeros since tan(0) = 0
-      return collection.deepMap(x, tan, true);
->>>>>>> 5711bdfa
     }
   });
 
