--- conflicted
+++ resolved
@@ -1,25 +1,8 @@
 'use strict';
 
-<<<<<<< HEAD
-var collection = require('../../type/collection');
-=======
-module.exports = function (math) {
-  var util = require('../../util/index'),
+function factory (type, config, load, typed) {
+  var collection = load(require('../../type/collection'));
 
-      BigNumber = math.type.BigNumber,
-      Complex = require('../../type/Complex'),
-      Unit = require('../../type/Unit'),
-      collection = math.collection,
-
-      isBoolean = util['boolean'].isBoolean,
-      isNumber = util.number.isNumber,
-      isString = util.string.isString,
-      isComplex = Complex.isComplex,
-      isUnit = Unit.isUnit,
-      isCollection = collection.isCollection;
->>>>>>> 5711bdfa
-
-function factory (type, config, load, typed) {
   /**
    * Add two values, `x + y`.
    * For matrices, the function is evaluated element wise.
@@ -50,7 +33,6 @@
    * @param  {Number | BigNumber | Boolean | Complex | Unit | String | Array | Matrix | null} y Second value to add
    * @return {Number | BigNumber | Complex | Unit | String | Array | Matrix} Sum of `x` and `y`
    */
-<<<<<<< HEAD
   var add = typed('add', {
     'number, number': function (x, y) {
       return x + y;
@@ -81,97 +63,6 @@
     'Array | Matrix, any': function (x, y) {
       return collection.deepMap2(x, y, add);
     },
-=======
-  math.add = function add(x, y) {
-    if (arguments.length != 2) {
-      throw new math.error.ArgumentsError('add', arguments.length, 2);
-    }
-
-    if (isNumber(x)) {
-      if (isNumber(y)) {
-        // number + number
-        return x + y;
-      }
-      else if (isComplex(y)) {
-        // number + complex
-        return new Complex(
-            x + y.re,
-            y.im
-        );
-      }
-    }
-
-    if (isComplex(x)) {
-      if (isComplex(y)) {
-        // complex + complex
-        return new Complex(
-            x.re + y.re,
-            x.im + y.im
-        );
-      }
-      else if (isNumber(y)) {
-        // complex + number
-        return new Complex(
-            x.re + y,
-            x.im
-        );
-      }
-    }
-
-    if (isUnit(x)) {
-      if (isUnit(y)) {
-        if (x.value == null) {
-          throw new Error('Parameter x contains a unit with undefined value');
-        }
-
-        if (y.value == null) {
-          throw new Error('Parameter y contains a unit with undefined value');
-        }
-
-        if (!x.equalBase(y)) {
-          throw new Error('Units do not match');
-        }
-
-        var res = x.clone();
-        res.value += y.value;
-        res.fixPrefix = false;
-        return res;
-      }
-    }
-
-    if (x instanceof BigNumber) {
-      // try to convert to big number
-      if (isNumber(y)) {
-        y = BigNumber.convert(y);
-      }
-      else if (isBoolean(y) || y === null) {
-        y = new BigNumber(y ? 1 : 0);
-      }
-
-      if (y instanceof BigNumber) {
-        return x.plus(y);
-      }
-
-      // downgrade to Number
-      return add(x.toNumber(), y);
-    }
-    if (y instanceof BigNumber) {
-      // try to convert to big number
-      if (isNumber(x)) {
-        x = BigNumber.convert(x);
-      }
-      else if (isBoolean(x) || x === null) {
-        x = new BigNumber(x ? 1 : 0);
-      }
-
-      if (x instanceof BigNumber) {
-        return x.plus(y);
-      }
-
-      // downgrade to Number
-      return add(x, y.toNumber());
-    }
->>>>>>> 5711bdfa
 
     'any, Array | Matrix': function (x, y) {
       return collection.deepMap2(x, y, add);
