/**
 * Return a random number between 0 and 1
 *
 *     random()
 *
 * @return {Number} res
 */

// Each distribution is a function that takes no argument and when called returns
// a number between 0 and 1.
var distributions = {

    uniform: function() {
        return Math.random;
    },

    // Implementation of normal distribution using Box-Muller transform
    // ref : http://en.wikipedia.org/wiki/Box%E2%80%93Muller_transform
    // We take : mean = 0.5, standard deviation = 1/6
    // so that 99.7% values are in [0, 1].
    normal: function() {
        return function() {
            var u1, u2,
                picked = -1
            // We reject values outside of the interval [0, 1]
            // TODO: check if it is ok to do that?
            while (picked < 0 || picked > 1) {
                u1 = Math.random();
                u2 = Math.random();
                picked = 1/6 * Math.pow(-2 * Math.log(u1), 0.5) * Math.cos(2 * Math.PI * u2) + 0.5;
            }
            return picked;
        }
    }
};

/**
 * Create a distribution object.
 * @param {String} name           Name of a distribution.
 *                                Choose from 'uniform', 'normal'.
 * @return {Object} distribution  A distribution object containing functions:
 *                                    random([min, max])
 *                                    randomInt([min, max])
 *                                    pickRandom(array)
 */
math.distribution = function(name) {
    if (!distributions.hasOwnProperty(name))
        throw new Error('unknown distribution ' + name);

    var args = Array.prototype.slice.call(arguments, 1),
        distribution = distributions[name].apply(this, args);

    // We wrap all the random functions into one object which uses the given distribution.
    return (function(distribution) {

        var randFunctions = {

<<<<<<< HEAD
            random: function(arg1, arg2, arg3) {
                if (arguments.length > 3)
                    newArgumentsError('random', arguments.length, 0, 3);

                // Random matrix
                else if (Object.prototype.toString.call(arg1) === '[object Array]') {
                    var min = arg2, max = arg3;
                    if (max === undefined) max = 1;
                    if (min === undefined) min = 0;
                    return new Matrix(_randomDataForMatrix(arg1, min, max));

                // Random float
                } else {
                    // TODO: more precise error message?
                    if (arguments.length > 2)
                        newArgumentsError('random', arguments.length, 0, 2);
                    var min = arg1, max = arg2;
                    if (max === undefined) max = 1;
                    if (min === undefined) min = 0;
                    return min + distribution() * (max - min);              
                }
=======
            random: function(min, max) {
                if (arguments.length > 2)
                    newArgumentsError('random', arguments.length, 0, 2);
                if (max === undefined) max = 1;
                if (min === undefined) min = 0;
                return min + distribution() * (max - min);
>>>>>>> 0fef3540
            },

            randomInt: function(min, max) {
                if (arguments.length > 2)
                    newArgumentsError('randomInt', arguments.length, 0, 2);
                return Math.floor(this.random(min, max));
            },

            pickRandom: function(possibles) {
                if (arguments.length !== 1)
                    newArgumentsError('pickRandom', arguments.length, 1);
                return possibles[Math.floor(Math.random() * possibles.length)];
<<<<<<< HEAD
=======
            },

            randomMatrix: function(size, min, max) {
                if (arguments.length > 3 || arguments.length < 1)
                    newArgumentsError('pickRandom', arguments.length, 1, 3);
                return new Matrix(_randomDataForMatrix(size, min, max));
>>>>>>> 0fef3540
            }
        };

        var _randomDataForMatrix = function(size, min, max) {
            var data = [], length, i;
            size = size.slice(0);

            if (size.length > 1) {
                for (i = 0, length = size.shift(); i < length; i++)
                    data.push(_randomDataForMatrix(size, min, max));
            } else {
                for (i = 0, length = size.shift(); i < length; i++)
                    data.push(randFunctions.random.call(randFunctions, min, max));
            }

            return data;
        };

        return randFunctions;

    })(distribution);

};

// Default random functions use uniform distribution
var uniformRandFunctions = math.distribution('uniform');
math.random = uniformRandFunctions.random;
math.randomInt = uniformRandFunctions.randomInt;
math.pickRandom = uniformRandFunctions.pickRandom;
math.randomMatrix = uniformRandFunctions.randomMatrix;<|MERGE_RESOLUTION|>--- conflicted
+++ resolved
@@ -39,7 +39,7 @@
  * @param {String} name           Name of a distribution.
  *                                Choose from 'uniform', 'normal'.
  * @return {Object} distribution  A distribution object containing functions:
- *                                    random([min, max])
+ *                                    random([size, min, max])
  *                                    randomInt([min, max])
  *                                    pickRandom(array)
  */
@@ -55,7 +55,6 @@
 
         var randFunctions = {
 
-<<<<<<< HEAD
             random: function(arg1, arg2, arg3) {
                 if (arguments.length > 3)
                     newArgumentsError('random', arguments.length, 0, 3);
@@ -77,14 +76,6 @@
                     if (min === undefined) min = 0;
                     return min + distribution() * (max - min);              
                 }
-=======
-            random: function(min, max) {
-                if (arguments.length > 2)
-                    newArgumentsError('random', arguments.length, 0, 2);
-                if (max === undefined) max = 1;
-                if (min === undefined) min = 0;
-                return min + distribution() * (max - min);
->>>>>>> 0fef3540
             },
 
             randomInt: function(min, max) {
@@ -97,15 +88,6 @@
                 if (arguments.length !== 1)
                     newArgumentsError('pickRandom', arguments.length, 1);
                 return possibles[Math.floor(Math.random() * possibles.length)];
-<<<<<<< HEAD
-=======
-            },
-
-            randomMatrix: function(size, min, max) {
-                if (arguments.length > 3 || arguments.length < 1)
-                    newArgumentsError('pickRandom', arguments.length, 1, 3);
-                return new Matrix(_randomDataForMatrix(size, min, max));
->>>>>>> 0fef3540
             }
         };
 
